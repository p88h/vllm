--- conflicted
+++ resolved
@@ -168,7 +168,6 @@
         }),
         multi_image_prompt="<image><image>Describe the two images in detail.",  # noqa: E501
         max_model_len=4096,
-<<<<<<< HEAD
         max_num_seqs=2,
         auto_cls=AutoModelForImageTextToText,
         vllm_runner_kwargs={"mm_processor_kwargs": {"crop_to_patches": True}},
@@ -186,25 +185,6 @@
         max_num_seqs=2,
         auto_cls=AutoModelForImageTextToText,
         vllm_runner_kwargs={"mm_processor_kwargs": {"crop_to_patches": True}},
-=======
-        max_num_seqs=2,
-        auto_cls=AutoModelForImageTextToText,
-        vllm_runner_kwargs={"mm_processor_kwargs": {"crop_to_patches": True}},
-    ),
-    "aya_vision-multi_image": VLMTestInfo(
-        models=["CohereForAI/aya-vision-8b"],
-        test_type=(VLMTestType.MULTI_IMAGE),
-        prompt_formatter=lambda img_prompt: f"<|START_OF_TURN_TOKEN|><|USER_TOKEN|>{img_prompt}<|END_OF_TURN_TOKEN|><|START_OF_TURN_TOKEN|><|CHATBOT_TOKEN|>", # noqa: E501
-        single_image_prompts=IMAGE_ASSETS.prompts({
-            "stop_sign": "<image>What's the content in the center of the image?",  # noqa: E501
-            "cherry_blossom": "<image>What is the season?",  # noqa: E501
-        }),
-        multi_image_prompt="<image><image>Describe the two images in detail.",  # noqa: E501
-        max_model_len=4096,
-        max_num_seqs=2,
-        auto_cls=AutoModelForImageTextToText,
-        vllm_runner_kwargs={"mm_processor_kwargs": {"crop_to_patches": True}},
->>>>>>> 55dcce91
         marks=[large_gpu_mark(min_gb=32)],
     ),
     "blip2": VLMTestInfo(
