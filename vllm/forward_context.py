# SPDX-License-Identifier: Apache-2.0

import time
from collections import defaultdict
from contextlib import contextmanager
from dataclasses import dataclass
<<<<<<< HEAD
from typing import TYPE_CHECKING, Any, Dict, Optional
=======
from typing import TYPE_CHECKING, Any, Optional
>>>>>>> f35f8e22

import torch
import torch.distributed as dist

import vllm.envs as envs
from vllm.config import VllmConfig
from vllm.logger import init_logger

if TYPE_CHECKING:
    from vllm.attention.backends.abstract import AttentionMetadata

logger = init_logger(__name__)

track_batchsize: bool = envs.VLLM_LOG_BATCHSIZE_INTERVAL >= 0
last_logging_time: float = 0
forward_start_time: float = 0
batchsize_logging_interval: float = envs.VLLM_LOG_BATCHSIZE_INTERVAL
batchsize_forward_time: defaultdict = defaultdict(list)


@dataclass
class ForwardContext:
    # copy from vllm_config.compilation_config.static_forward_context
<<<<<<< HEAD
    smuggled_layers: Dict[str, Any]
=======
    attn_layers: dict[str, Any]
>>>>>>> f35f8e22
    # TODO: extend to support per-layer dynamic forward context
    attn_metadata: "AttentionMetadata"  # set dynamically for each forward pass
    # TODO: remove after making all virtual_engines share the same kv cache
    virtual_engine: int  # set dynamically for each forward pass
<<<<<<< HEAD
    cumsum_tokens_across_dp: Optional[
        torch.Tensor] = None  # set dynamically for each forward pass
=======
    num_tokens_across_dp: Optional[
        list[int]] = None  # set dynamically for each forward pass
>>>>>>> f35f8e22


_forward_context: Optional[ForwardContext] = None


def get_forward_context() -> ForwardContext:
    """Get the current forward context."""
    assert _forward_context is not None, (
        "Forward context is not set. "
        "Please use `set_forward_context` to set the forward context.")
    return _forward_context


@contextmanager
def set_forward_context(attn_metadata: Any,
                        vllm_config: VllmConfig,
                        virtual_engine: int = 0,
                        num_tokens: int = 0):
    """A context manager that stores the current forward context,
    can be attention metadata, etc.
    Here we can inject common logic for every model forward pass.
    """
    global forward_start_time
    need_to_track_batchsize = track_batchsize and attn_metadata is not None
    if need_to_track_batchsize:
        forward_start_time = time.perf_counter()
    cumsum_tokens_across_dp = None
    if vllm_config.parallel_config.data_parallel_size > 1:
        dp_size = vllm_config.parallel_config.data_parallel_size
        dp_rank = vllm_config.parallel_config.data_parallel_rank
        if attn_metadata is not None:
            if hasattr(attn_metadata, "num_prefill_tokens"):
                # for v0 attention backends
                batchsize = attn_metadata.num_prefill_tokens + \
                    attn_metadata.num_decode_tokens
            else:
                # for v1 attention backends
                batchsize = attn_metadata.num_input_tokens
        else:
            batchsize = num_tokens
        num_tokens_across_dp = [0] * dp_size
        num_tokens_across_dp[dp_rank] = batchsize
        num_tokens_tensor = torch.tensor(num_tokens_across_dp,
                                         device="cpu",
                                         dtype=torch.int32)
        from vllm.distributed.parallel_state import get_dp_group
        dist.all_reduce(num_tokens_tensor, group=get_dp_group().cpu_group)
        cumsum_tokens_across_dp = torch.cumsum(num_tokens_tensor, dim=0)

    global _forward_context
    prev_context = _forward_context
    _forward_context = ForwardContext(
        smuggled_layers=vllm_config.compilation_config.static_forward_context,
        virtual_engine=virtual_engine,
        attn_metadata=attn_metadata,
        cumsum_tokens_across_dp=cumsum_tokens_across_dp)
    try:
        yield
    finally:
        global last_logging_time, batchsize_logging_interval
        if need_to_track_batchsize:
            if hasattr(attn_metadata, "num_prefill_tokens"):
                # for v0 attention backends
                batchsize = attn_metadata.num_prefill_tokens + \
                    attn_metadata.num_decode_tokens
            else:
                # for v1 attention backends
                batchsize = attn_metadata.num_input_tokens
            # we use synchronous scheduling right now,
            # adding a sync point here should not affect
            # scheduling of the next batch
            torch.cuda.synchronize()
            now = time.perf_counter()
            # time measurement is in milliseconds
            batchsize_forward_time[batchsize].append(
                (now - forward_start_time) * 1000)
            if now - last_logging_time > batchsize_logging_interval:
                last_logging_time = now
                forward_stats = []
                for bs, times in batchsize_forward_time.items():
                    if len(times) <= 1:
                        # can be cudagraph / profiling run
                        continue
                    medium = torch.quantile(torch.tensor(times), q=0.5).item()
                    medium = round(medium, 2)
                    forward_stats.append((bs, len(times), medium))
                forward_stats.sort(key=lambda x: x[1], reverse=True)
                if forward_stats:
                    logger.info(("Batchsize forward time stats "
                                 "(batchsize, count, median_time(ms)): %s"),
                                forward_stats)
        _forward_context = prev_context<|MERGE_RESOLUTION|>--- conflicted
+++ resolved
@@ -4,11 +4,7 @@
 from collections import defaultdict
 from contextlib import contextmanager
 from dataclasses import dataclass
-<<<<<<< HEAD
-from typing import TYPE_CHECKING, Any, Dict, Optional
-=======
 from typing import TYPE_CHECKING, Any, Optional
->>>>>>> f35f8e22
 
 import torch
 import torch.distributed as dist
@@ -32,22 +28,13 @@
 @dataclass
 class ForwardContext:
     # copy from vllm_config.compilation_config.static_forward_context
-<<<<<<< HEAD
-    smuggled_layers: Dict[str, Any]
-=======
-    attn_layers: dict[str, Any]
->>>>>>> f35f8e22
+    no_compile_layers: dict[str, Any]
     # TODO: extend to support per-layer dynamic forward context
     attn_metadata: "AttentionMetadata"  # set dynamically for each forward pass
     # TODO: remove after making all virtual_engines share the same kv cache
     virtual_engine: int  # set dynamically for each forward pass
-<<<<<<< HEAD
-    cumsum_tokens_across_dp: Optional[
-        torch.Tensor] = None  # set dynamically for each forward pass
-=======
-    num_tokens_across_dp: Optional[
-        list[int]] = None  # set dynamically for each forward pass
->>>>>>> f35f8e22
+    # set dynamically for each forward pass
+    cu_tokens_across_dp_cpu: Optional[torch.Tensor] = None
 
 
 _forward_context: Optional[ForwardContext] = None
@@ -74,7 +61,7 @@
     need_to_track_batchsize = track_batchsize and attn_metadata is not None
     if need_to_track_batchsize:
         forward_start_time = time.perf_counter()
-    cumsum_tokens_across_dp = None
+    cu_tokens_across_dp_cpu = None
     if vllm_config.parallel_config.data_parallel_size > 1:
         dp_size = vllm_config.parallel_config.data_parallel_size
         dp_rank = vllm_config.parallel_config.data_parallel_rank
@@ -95,15 +82,16 @@
                                          dtype=torch.int32)
         from vllm.distributed.parallel_state import get_dp_group
         dist.all_reduce(num_tokens_tensor, group=get_dp_group().cpu_group)
-        cumsum_tokens_across_dp = torch.cumsum(num_tokens_tensor, dim=0)
+        cu_tokens_across_dp_cpu = torch.cumsum(num_tokens_tensor, dim=0)
 
     global _forward_context
     prev_context = _forward_context
     _forward_context = ForwardContext(
-        smuggled_layers=vllm_config.compilation_config.static_forward_context,
+        no_compile_layers=vllm_config.compilation_config.
+        static_forward_context,
         virtual_engine=virtual_engine,
         attn_metadata=attn_metadata,
-        cumsum_tokens_across_dp=cumsum_tokens_across_dp)
+        cu_tokens_across_dp_cpu=cu_tokens_across_dp_cpu)
     try:
         yield
     finally:
