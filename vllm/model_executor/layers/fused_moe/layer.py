# SPDX-License-Identifier: Apache-2.0

from abc import abstractmethod
from enum import Enum
from typing import Callable, List, Optional, Tuple

import torch
from torch.nn.parameter import UninitializedParameter

import vllm.envs as envs
from vllm.config import get_current_vllm_config
from vllm.distributed import (get_dp_group, get_tensor_model_parallel_rank,
                              get_tensor_model_parallel_world_size,
                              tensor_model_parallel_all_reduce)
from vllm.forward_context import ForwardContext, get_forward_context
from vllm.logger import init_logger
from vllm.model_executor.custom_op import CustomOp
from vllm.model_executor.layers.quantization.base_config import (
    QuantizationConfig, QuantizeMethodBase)
from vllm.model_executor.utils import set_weight_attrs
from vllm.platforms import current_platform
from vllm.platforms.interface import CpuArchEnum
from vllm.utils import direct_register_custom_op

if current_platform.is_cuda_alike():
    from .fused_moe import fused_experts
else:
    fused_experts = None  # type: ignore
if current_platform.is_tpu():
    # the iterative moe implementation is used until the moe_pallas is fixed
    from .moe_torch_iterative import fused_moe as fused_moe_pallas
else:
    fused_moe_pallas = None  # type: ignore
logger = init_logger(__name__)


class FusedMoeWeightScaleSupported(Enum):
    TENSOR = "tensor"
    CHANNEL = "channel"
    GROUP = "group"
    BLOCK = "block"


class FusedMoEMethodBase(QuantizeMethodBase):

    @abstractmethod
    def create_weights(self, layer: torch.nn.Module, num_experts: int,
                       hidden_size: int, intermediate_size_per_partition: int,
                       params_dtype: torch.dtype, **extra_weight_attrs):
        raise NotImplementedError

    @abstractmethod
    def apply(
        self,
        layer: torch.nn.Module,
        x: torch.Tensor,
        router_logits: torch.Tensor,
        top_k: int,
        renormalize: bool,
        use_grouped_topk: bool = False,
        topk_group: Optional[int] = None,
        num_expert_group: Optional[int] = None,
        global_num_experts: int = -1,
        expert_map: Optional[torch.Tensor] = None,
        custom_routing_function: Optional[Callable] = None,
        scoring_func: str = "softmax",
        e_score_correction_bias: Optional[torch.Tensor] = None
    ) -> torch.Tensor:
        raise NotImplementedError


@CustomOp.register("unquantized_fused_moe")
class UnquantizedFusedMoEMethod(FusedMoEMethodBase, CustomOp):
    """MoE method without quantization."""

    def create_weights(self, layer: torch.nn.Module, num_experts: int,
                       hidden_size: int, intermediate_size_per_partition: int,
                       params_dtype: torch.dtype, **extra_weight_attrs):
        # Fused gate_up_proj (column parallel)
        w13_weight = torch.nn.Parameter(torch.empty(
            num_experts,
            2 * intermediate_size_per_partition,
            hidden_size,
            dtype=params_dtype),
                                        requires_grad=False)
        layer.register_parameter("w13_weight", w13_weight)
        set_weight_attrs(w13_weight, extra_weight_attrs)

        # down_proj (row parallel)
        w2_weight = torch.nn.Parameter(torch.empty(
            num_experts,
            hidden_size,
            intermediate_size_per_partition,
            dtype=params_dtype),
                                       requires_grad=False)
        layer.register_parameter("w2_weight", w2_weight)
        set_weight_attrs(w2_weight, extra_weight_attrs)

    def process_weights_after_loading(self, layer: torch.nn.Module) -> None:
        super().process_weights_after_loading(layer)

        if current_platform.is_cpu():
            if current_platform.get_cpu_architecture() == CpuArchEnum.X86:
                import intel_extension_for_pytorch as ipex
                layer.ipex_fusion = ipex.llm.modules.GatedMLPMOE(
                    layer.w13_weight,
                    layer.w2_weight,
                    use_prepack=True,
                )
            else:
                raise NotImplementedError("CPU MOE only supports x86 arch.")

    def apply(
        self,
        layer: torch.nn.Module,
        x: torch.Tensor,
        router_logits: torch.Tensor,
        top_k: int,
        renormalize: bool,
        use_grouped_topk: bool = False,
        topk_group: Optional[int] = None,
        num_expert_group: Optional[int] = None,
        global_num_experts: int = -1,
        expert_map: Optional[torch.Tensor] = None,
        custom_routing_function: Optional[Callable] = None,
        scoring_func: str = "softmax",
        e_score_correction_bias: Optional[torch.Tensor] = None,
        activation: str = "silu",
    ) -> torch.Tensor:
        return self.forward(x=x,
                            layer=layer,
                            router_logits=router_logits,
                            top_k=top_k,
                            renormalize=renormalize,
                            use_grouped_topk=use_grouped_topk,
                            topk_group=topk_group,
                            num_expert_group=num_expert_group,
                            global_num_experts=global_num_experts,
                            expert_map=expert_map,
                            custom_routing_function=custom_routing_function,
                            scoring_func=scoring_func,
                            e_score_correction_bias=e_score_correction_bias,
                            activation=activation)

    def forward_cuda(
        self,
        layer: torch.nn.Module,
        x: torch.Tensor,
        use_grouped_topk: bool,
        top_k: int,
        router_logits: torch.Tensor,
        renormalize: bool,
        topk_group: Optional[int] = None,
        num_expert_group: Optional[int] = None,
        global_num_experts: int = -1,
        expert_map: Optional[torch.Tensor] = None,
        custom_routing_function: Optional[Callable] = None,
        scoring_func: str = "softmax",
        e_score_correction_bias: Optional[torch.Tensor] = None,
        activation: str = "silu",
    ) -> torch.Tensor:
        topk_weights, topk_ids = FusedMoE.select_experts(
            hidden_states=x,
            router_logits=router_logits,
            use_grouped_topk=use_grouped_topk,
            top_k=top_k,
            renormalize=renormalize,
            topk_group=topk_group,
            num_expert_group=num_expert_group,
            custom_routing_function=custom_routing_function,
            scoring_func=scoring_func,
            e_score_correction_bias=e_score_correction_bias)

        return fused_experts(hidden_states=x,
                             w1=layer.w13_weight,
                             w2=layer.w2_weight,
                             topk_weights=topk_weights,
                             topk_ids=topk_ids,
                             inplace=True,
                             activation=activation,
                             global_num_experts=global_num_experts,
                             expert_map=expert_map)

    def forward_cpu(
        self,
        layer: torch.nn.Module,
        x: torch.Tensor,
        use_grouped_topk: bool,
        top_k: int,
        router_logits: torch.Tensor,
        renormalize: bool,
        topk_group: Optional[int] = None,
        num_expert_group: Optional[int] = None,
        global_num_experts: int = -1,
        expert_map: Optional[torch.Tensor] = None,
        custom_routing_function: Optional[Callable] = None,
        activation: str = "silu",
        **kwargs,
    ):
        assert custom_routing_function is None
        assert activation == "silu", f"{activation} is not supported."
        return layer.ipex_fusion(
            x,
            use_grouped_topk,
            top_k,
            router_logits,
            renormalize,
            topk_group,
            num_expert_group,
        )

    def forward_tpu(
        self,
        layer: torch.nn.Module,
        x: torch.Tensor,
        use_grouped_topk: bool,
        top_k: int,
        router_logits: torch.Tensor,
        renormalize: bool,
        topk_group: Optional[int] = None,
        num_expert_group: Optional[int] = None,
        global_num_experts: int = -1,
        expert_map: Optional[torch.Tensor] = None,
        custom_routing_function: Optional[Callable] = None,
        scoring_func: str = "softmax",
        e_score_correction_bias: Optional[torch.Tensor] = None,
        activation: str = "silu",
    ) -> torch.Tensor:
        assert not use_grouped_topk
        assert num_expert_group is None
        assert topk_group is None
        assert custom_routing_function is None
        if scoring_func != "softmax":
            raise NotImplementedError(
                "Only softmax scoring function is supported for TPU.")
        if e_score_correction_bias is not None:
            raise NotImplementedError(
                "Expert score correction bias is not supported for TPU.")
        assert activation == "silu", f"{activation} is not supported for TPU."
        return fused_moe_pallas(hidden_states=x,
                                w1=layer.w13_weight,
                                w2=layer.w2_weight,
                                topk=top_k,
                                gating_output=router_logits,
                                global_num_experts=global_num_experts,
                                expert_map=expert_map,
                                renormalize=renormalize)

    forward_native = forward_cuda


def determine_expert_map(
        ep_size: int, ep_rank: int,
        global_num_experts: int) -> Tuple[int, Optional[torch.Tensor]]:
    """
        Calculates how many experts should be assigned to each rank for EP and
        creates a mapping from global to local expert index. Experts are
        distributed evenly across ranks. Any remaining are assigned to the
        last rank.

        Args:
            ep_size (int): The size of the expert parallel group
            global_num_experts (int): The total number of experts in the model.

        Returns:
            Tuple[int, Optional[torch.Tensor]]: A tuple containing:
                - local_num_experts (int): The number of experts assigned
                    to the current rank.
                - expert_map (Optional[torch.Tensor]): A tensor of shape
                    (global_num_experts,) mapping from global to local index.
                    Contains -1 for experts not assigned to the current rank.
                    Returns None if ep_size is 1.
        """
    assert ep_size > 0
    if ep_size == 1:
        return (global_num_experts, None)

    local_num_experts = global_num_experts // ep_size

    # Create a tensor of size num_experts filled with -1
    expert_map = torch.full((global_num_experts, ), -1, dtype=torch.int32)
    # Create a expert map for the local experts
    if ep_rank < (ep_size - 1):
        # Each non-last rank gets local_num_experts experts.
        expert_map[ep_rank * local_num_experts:
                        (ep_rank + 1) * local_num_experts] = \
            torch.arange(0, local_num_experts, dtype=torch.int32)
    else:
        # All remaining experts are assigned to the last rank.
        local_num_experts = (global_num_experts - ep_rank * local_num_experts)

        expert_map[-local_num_experts:] = \
            torch.arange(0, local_num_experts, dtype=torch.int32)
    return (local_num_experts, expert_map)


class FusedMoE(torch.nn.Module):
    """FusedMoE layer for MoE models.

    This layer contains both MergedColumnParallel weights (gate_up_proj /
    w13) and RowParallelLinear weights (down_proj/ w2).

    Note: Mixtral uses w1, w2, and w3 for gate, up, and down_proj. We
    copy that naming convention here and handle any remapping in the
    load_weights function in each model implementation.

    Args:
        num_experts: Number of experts in the model
        top_k: Number of experts selected for each token
        hidden_size: Input hidden state size of the transformer
        intermediate_size: Intermediate size of the experts
        params_dtype: Data type for the parameters.
        reduce_results: Whether to all all_reduce on the output of the layer
        renomalize: Whether to renormalize the logits in the fused_moe kernel
        quant_config: Quantization configure.
    """

    def __init__(
        self,
        num_experts: int,  # Global number of experts
        top_k: int,
        hidden_size: int,
        intermediate_size: int,
        params_dtype: Optional[torch.dtype] = None,
        reduce_results: bool = False,
        renormalize: bool = True,
        use_grouped_topk: bool = False,
        num_expert_group: Optional[int] = None,
        topk_group: Optional[int] = None,
        quant_config: Optional[QuantizationConfig] = None,
        tp_size: Optional[int] = None,
        ep_size: Optional[int] = None,
        prefix: str = "",
        custom_routing_function: Optional[Callable] = None,
        scoring_func: str = "softmax",
        e_score_correction_bias: Optional[torch.Tensor] = None,
        activation: str = "silu",
    ):
        super().__init__()

        if params_dtype is None:
            params_dtype = torch.get_default_dtype()

        # For smuggling this layer into the fused moe custom op
        compilation_config = get_current_vllm_config().compilation_config
        if prefix in compilation_config.static_forward_context:
            raise ValueError(f"Duplicate layer name: {prefix}")
        compilation_config.static_forward_context[prefix] = self
        self.layer_name = prefix
        self.use_direct_call = not envs.VLLM_TEST_ENABLE_EP

        self.tp_size = (tp_size if tp_size is not None else
                        get_tensor_model_parallel_world_size())
        self.dp_size = get_dp_group().world_size
        self.dp_rank = get_dp_group().rank_in_group
        self.global_num_experts = num_experts

        if envs.VLLM_TEST_ENABLE_EP:
            self.ep_size = self.tp_size * self.dp_size
            self.ep_rank = (get_tensor_model_parallel_rank() +
                            self.tp_size * self.dp_rank)
            self.tp_size = 1

            self.local_num_experts, self.expert_map = determine_expert_map(
                ep_size=self.ep_size,
                ep_rank=self.ep_rank,
                global_num_experts=self.global_num_experts)
        else:
            self.ep_size = 1
            self.local_num_experts = self.global_num_experts
            self.expert_map = None
        self.top_k = top_k
        self.global_num_experts = num_experts

        assert intermediate_size % self.tp_size == 0
        self.intermediate_size_per_partition = intermediate_size // self.tp_size
        self.reduce_results = reduce_results
        self.renormalize = renormalize
        self.use_grouped_topk = use_grouped_topk
        if self.use_grouped_topk:
            assert num_expert_group is not None and topk_group is not None
        self.num_expert_group = num_expert_group
        self.topk_group = topk_group
        self.custom_routing_function = custom_routing_function
        self.scoring_func = scoring_func
        self.e_score_correction_bias = e_score_correction_bias
        self.activation = activation

        if self.scoring_func != "softmax" and not self.use_grouped_topk:
            raise ValueError("Only softmax scoring function is supported for "
                             "non-grouped topk.")

        # Note: get_quant_method will look at the layer's local_num_experts
        # for heuristic purposes, so it must be initialized first.
        if quant_config is None:
            self.quant_method: Optional[QuantizeMethodBase] = (
                UnquantizedFusedMoEMethod())
        else:
            self.quant_method = quant_config.get_quant_method(self, prefix)
        assert self.quant_method is not None

        moe_quant_params = {
            "num_experts": self.local_num_experts,
            "hidden_size": hidden_size,
            "intermediate_size_per_partition":
            self.intermediate_size_per_partition,
            "params_dtype": params_dtype,
            "weight_loader": self.weight_loader,
        }
        # need full intermediate size pre-sharding for WNA16 act order
        if (self.quant_method.__class__.__name__
                in ("GPTQMarlinMoEMethod", "CompressedTensorsWNA16MoEMethod")):
            moe_quant_params["intermediate_size_full"] = intermediate_size

        self.quant_method.create_weights(layer=self, **moe_quant_params)

    def _load_per_tensor_weight_scale(self, shard_id: str,
                                      param: torch.nn.Parameter,
                                      loaded_weight: torch.Tensor,
                                      expert_id: int):
        param_data = param.data
        # for per tensor weight quantization
        if shard_id in ("w1", "w3"):
            # We have to keep the weight scales of w1 and w3 because
            # we need to re-quantize w1/w3 weights after weight loading.
            idx = 0 if shard_id == "w1" else 1
            param_data[expert_id][idx] = loaded_weight
        # If we are in the row parallel case (down_proj)
        elif shard_id == "w2":
            param_data[expert_id] = loaded_weight

    def _load_model_weight_or_group_weight_scale(self,
                                                 shard_dim: int,
                                                 expert_data: torch.Tensor,
                                                 shard_id: str,
                                                 loaded_weight: torch.Tensor,
                                                 tp_rank: int,
                                                 load_full_w2: bool = False):
        """
        Load grouped weight scales for group quantization or model weights
            :param shard_dim: dimension to shard
            :param expert_data: parameter for a particular expert
            :param shard_id: either w1, w2, or w3
            :param loaded_weight: checkpoint weight to load into the param
            :param tp_rank: tensor parallel rank
            :param load_full_w2: whether or not the w2 loaded should be sharded.
        """
        if shard_id == "w2":
            # In the case where we have actorder/g_idx, we do not partition the
            # w2 scales, as indicated by `load_full` argument, for all tp cases
            self._load_w2(shard_dim=shard_dim,
                          loaded_weight=loaded_weight,
                          expert_data=expert_data,
                          tp_rank=tp_rank,
                          load_full=load_full_w2)
        elif shard_id in ("w1", "w3"):
            self._load_w13(shard_id=shard_id,
                           shard_dim=shard_dim,
                           loaded_weight=loaded_weight,
                           expert_data=expert_data,
                           tp_rank=tp_rank)

    def _load_per_channel_weight_scale(self, expert_data: torch.Tensor,
                                       shard_dim: int, shard_id: str,
                                       loaded_weight: torch.Tensor,
                                       tp_rank: int):
        # for per channel weight quantization
        if shard_id == "w2":
            expert_data.copy_(loaded_weight)
        elif shard_id in ("w1", "w3"):
            self._load_w13(shard_id=shard_id,
                           shard_dim=shard_dim,
                           loaded_weight=loaded_weight,
                           expert_data=expert_data,
                           tp_rank=tp_rank)

    def _load_w13(self, expert_data: torch.Tensor, shard_dim: int,
                  shard_id: str, loaded_weight: torch.Tensor, tp_rank: int):

        # Index the loaded weight for tp sharding.
        # gate_up_proj: "MergedColumnParallel", so tp sharding on output_dim
        shard_size = expert_data.shape[shard_dim] // 2
        loaded_weight = loaded_weight.narrow(shard_dim, shard_size * tp_rank,
                                             shard_size)
        # Narrow parameter and load.
        # w1, gate_proj: Load into first logical weight of w13.
        if shard_id == "w1":
            expert_data = expert_data.narrow(shard_dim, 0, shard_size)
        # w3, up_proj: Load into second logical weight of w13.
        else:
            assert shard_id == "w3"
            expert_data = expert_data.narrow(shard_dim, shard_size, shard_size)
        expert_data.copy_(loaded_weight)

    def _load_w2(self,
                 expert_data: torch.Tensor,
                 shard_dim: int,
                 loaded_weight: torch.Tensor,
                 tp_rank: int,
                 load_full: bool = False):

        # Index the loaded weight for tp sharding.
        # down_proj: "RowParallel" so tp sharding on input_dim
        # Narrow parameter and load.
        shard_size = expert_data.shape[shard_dim]
        if not load_full:
            loaded_weight = loaded_weight.narrow(shard_dim,
                                                 shard_size * tp_rank,
                                                 shard_size)
        # w2, down_proj: Load into only logical weight of w2.
        expert_data.copy_(loaded_weight)

    def _load_single_value(self, param: torch.nn.Parameter,
                           loaded_weight: torch.Tensor, expert_id: int):
        param_data = param.data

        # Input scales can be loaded directly and should be equal.
        param_data[expert_id] = loaded_weight

    def _load_g_idx(self, shard_id: str, expert_data: torch.Tensor,
                    shard_dim: int, loaded_weight: torch.Tensor, tp_rank: int):

        if shard_id == "w2":
            self._load_w2(shard_dim=shard_dim,
                          loaded_weight=loaded_weight,
                          expert_data=expert_data,
                          tp_rank=tp_rank)
        else:
            assert shard_id in ("w1", "w3")
            expert_data.copy_(loaded_weight)

    def _map_global_expert_id_to_local_expert_id(self, expert_id: int) -> int:
        if self.expert_map is None:
            return expert_id
        return self.expert_map[expert_id].item()

    def weight_loader(self, param: torch.nn.Parameter,
                      loaded_weight: torch.Tensor, weight_name: str,
                      shard_id: str, expert_id: int) -> None:

        expert_id = self._map_global_expert_id_to_local_expert_id(expert_id)
        if expert_id == -1:
            return

        # TP rank is set to 0 if EP is enabled
        tp_rank = 0 if self.ep_size > 1 else get_tensor_model_parallel_rank()

        # compressed-tensors checkpoints with packed weights are stored flipped
        # TODO (mgoin): check self.quant_method.quant_config.quant_format
        # against known CompressionFormat enum values that have this quality
        loaded_weight = loaded_weight.t().contiguous() if (
            self.quant_method.__class__.__name__
            == "CompressedTensorsWNA16MoEMethod") else loaded_weight

        if shard_id not in ("w1", "w2", "w3"):
            raise ValueError(f"shard_id must be ['w1','w2','w3'] but "
                             f"got {shard_id}.")

        WEIGHT_SCALE_SUPPORTED = [
            e.value for e in FusedMoeWeightScaleSupported
        ]
        # Fetch the dim to shard the parameter/loaded weight
        # based on the shard id. This will be whatever
        # dimension intermediate_size_per_partition is used.
        SHARD_ID_TO_SHARDED_DIM = {"w1": 0, "w2": 1, "w3": 0}

        is_gguf_weight = getattr(param, "is_gguf_weight", False)
        is_gguf_weight_type = getattr(param, "is_gguf_weight_type", False)
        if is_gguf_weight_type:
            param.weight_type = loaded_weight.item()
            param.data.copy_(loaded_weight)
            return

        # is_transposed: if the dim to shard the weight
        # should be flipped. Required by GPTQ, compressed-tensors
        # should be whatever dimension intermediate_size_per_partition is
        is_transposed = getattr(param, "is_transposed", False)
        shard_dim = SHARD_ID_TO_SHARDED_DIM[shard_id]
        if is_transposed:
            shard_dim = int(not shard_dim)

        full_load = len(loaded_weight.shape) == 3
        if full_load:
            shard_dim += 1

        # Materialize GGUF UninitializedParameter
        if is_gguf_weight and isinstance(param, UninitializedParameter):
            final_shape = list(loaded_weight.shape)
            if shard_id in ["w1", "w3"]:
                final_shape[1] *= 2
            final_shape[shard_dim] = final_shape[
                shard_dim] // get_tensor_model_parallel_world_size()
            param.materialize(final_shape, dtype=loaded_weight.dtype)

        expert_data = param.data if full_load else param.data[expert_id]
        # Case input scale: input_scale loading is only supported for fp8
        if "input_scale" in weight_name:
            # this is needed for compressed-tensors only
            loaded_weight = loaded_weight.to(param.data.device)

            if param.data[expert_id] != 1 and (param.data[expert_id] -
                                               loaded_weight).abs() > 1e-5:
                raise ValueError(
                    "input_scales of w1 and w3 of a layer "
                    f"must be equal. But got {param.data[expert_id]} "
                    f"vs. {loaded_weight}")

            self._load_single_value(param=param,
                                    loaded_weight=loaded_weight,
                                    expert_id=expert_id)
            return

        # Case g_idx
        if "g_idx" in weight_name:
            self._load_g_idx(shard_dim=0,
                             shard_id=shard_id,
                             loaded_weight=loaded_weight,
                             expert_data=expert_data,
                             tp_rank=tp_rank)
            return

        # Case weight scales and zero_points
        if ("scale" in weight_name or "zero" in weight_name):
            # load the weight scales and zp based on the quantization scheme
            # supported weight scales/zp can be found in
            # FusedMoeWeightScaleSupported
            # TODO @dsikka: once hardened, refactor to use vLLM Parameters
            # specific to each case
            quant_method = getattr(param, "quant_method", None)
            if quant_method == FusedMoeWeightScaleSupported.CHANNEL.value:
                self._load_per_channel_weight_scale(
                    shard_id=shard_id,
                    shard_dim=shard_dim,
                    loaded_weight=loaded_weight,
                    expert_data=expert_data,
                    tp_rank=tp_rank)
            elif quant_method in [
                    FusedMoeWeightScaleSupported.GROUP.value,
                    FusedMoeWeightScaleSupported.BLOCK.value,
            ]:
                self._load_model_weight_or_group_weight_scale(
                    shard_id=shard_id,
                    shard_dim=shard_dim,
                    loaded_weight=loaded_weight,
                    expert_data=expert_data,
                    tp_rank=tp_rank,
                    load_full_w2=getattr(param, "load_full_w2", False))
            elif quant_method == FusedMoeWeightScaleSupported.TENSOR.value:
                self._load_per_tensor_weight_scale(shard_id=shard_id,
                                                   param=param,
                                                   loaded_weight=loaded_weight,
                                                   expert_id=expert_id)
            else:
                raise ValueError(
                    f"quant method must be one of {WEIGHT_SCALE_SUPPORTED}")
            return

        # Case weight_shape
        if "weight_shape" in weight_name:
            # only required by compressed-tensors
            self._load_single_value(param=param,
                                    loaded_weight=loaded_weight,
                                    expert_id=expert_id)
            return

        # Case model weights
        if "weight" in weight_name:
            self._load_model_weight_or_group_weight_scale(
                shard_id=shard_id,
                shard_dim=shard_dim,
                loaded_weight=loaded_weight,
                expert_data=expert_data,
                tp_rank=tp_rank)
            return

    @staticmethod
    def select_experts(hidden_states: torch.Tensor,
                       router_logits: torch.Tensor,
                       top_k: int,
                       use_grouped_topk: bool,
                       renormalize: bool,
                       topk_group: Optional[int] = None,
                       num_expert_group: Optional[int] = None,
                       custom_routing_function: Optional[Callable] = None,
                       scoring_func: str = "softmax",
                       e_score_correction_bias: Optional[torch.Tensor] = None):
        from vllm.model_executor.layers.fused_moe.fused_moe import (
            fused_topk, grouped_topk)

        # DeekSeekv2 uses grouped_top_k
        if use_grouped_topk:
            assert topk_group is not None
            assert num_expert_group is not None
            topk_weights, topk_ids = grouped_topk(
                hidden_states=hidden_states,
                gating_output=router_logits,
                topk=top_k,
                renormalize=renormalize,
                num_expert_group=num_expert_group,
                topk_group=topk_group,
                scoring_func=scoring_func,
                e_score_correction_bias=e_score_correction_bias)
        elif custom_routing_function is None:
            topk_weights, topk_ids = fused_topk(hidden_states=hidden_states,
                                                gating_output=router_logits,
                                                topk=top_k,
                                                renormalize=renormalize)
        else:
            topk_weights, topk_ids = custom_routing_function(
                hidden_states=hidden_states,
                gating_output=router_logits,
                topk=top_k,
                renormalize=renormalize)

        return topk_weights, topk_ids

    def naive_multicast(self, x: torch.Tensor,
                        num_tokens_cumsum: torch.Tensor):
        assert (len(x.shape) == 2)
        buffer = torch.empty((num_tokens_cumsum[-1], x.size(1)),
                             device=x.device,
                             dtype=x.dtype)

        start = 0 if self.dp_rank == 0 else num_tokens_cumsum[self.dp_rank - 1]
        end = num_tokens_cumsum[self.dp_rank]
        buffer[start:end, :].copy_(x)
        for idx in range(get_dp_group().world_size):
            start = 0 if idx == 0 else num_tokens_cumsum[idx - 1]
            end = num_tokens_cumsum[idx]
            get_dp_group().broadcast(buffer[start:end, :], idx)

        return buffer

    def forward(self, hidden_states: torch.Tensor,
                router_logits: torch.Tensor):
        if self.use_direct_call:
            return self.forward_impl(hidden_states, router_logits)
        else:
            return torch.ops.vllm.moe_forward(hidden_states, router_logits,
                                              self.layer_name)

    def forward_impl(self, hidden_states: torch.Tensor,
                     router_logits: torch.Tensor):
        assert self.quant_method is not None

        if self.dp_size > 1:
            cumsum_tokens_across_dp = get_forward_context(
            ).cumsum_tokens_across_dp

            hidden_states = self.naive_multicast(hidden_states,
                                                 cumsum_tokens_across_dp)
            router_logits = self.naive_multicast(router_logits,
                                                 cumsum_tokens_across_dp)

        # Matrix multiply.
        final_hidden_states = self.quant_method.apply(
            layer=self,
            x=hidden_states,
            router_logits=router_logits,
            top_k=self.top_k,
            renormalize=self.renormalize,
            use_grouped_topk=self.use_grouped_topk,
            global_num_experts=self.global_num_experts,
            expert_map=self.expert_map,
            topk_group=self.topk_group,
            num_expert_group=self.num_expert_group,
            custom_routing_function=self.custom_routing_function,
            scoring_func=self.scoring_func,
            e_score_correction_bias=self.e_score_correction_bias,
            activation=self.activation,
        )

        if self.dp_size > 1:
            start = 0 if self.dp_rank == 0 else cumsum_tokens_across_dp[
                self.dp_rank - 1]
            end = cumsum_tokens_across_dp[self.dp_rank]

            all_hidden_states = get_dp_group().all_reduce(final_hidden_states)
            final_hidden_states = all_hidden_states[start:end, :]

        if self.reduce_results and (self.tp_size > 1 or self.ep_size > 1):
            # Default set to False. (May have to add shared expert outputs.)
            final_hidden_states = tensor_model_parallel_all_reduce(
                final_hidden_states)

        return final_hidden_states

    @classmethod
    def make_expert_params_mapping(
            cls, ckpt_gate_proj_name: str, ckpt_down_proj_name: str,
            ckpt_up_proj_name: str,
            num_experts: int) -> List[Tuple[str, str, int, str]]:

        return [
            # (param_name, weight_name, expert_id, shard_id)
            ("experts.w13_" if weight_name
             in [ckpt_gate_proj_name, ckpt_up_proj_name] else "experts.w2_",
             f"experts.{expert_id}.{weight_name}.", expert_id, shard_id)
            for expert_id in range(num_experts) for shard_id, weight_name in [
                ("w1", ckpt_gate_proj_name),
                ("w2", ckpt_down_proj_name),
                ("w3", ckpt_up_proj_name),
            ]
        ]

    def _load_fp8_scale(self, param: torch.nn.Parameter,
                        loaded_weight: torch.Tensor, weight_name: str,
                        shard_id: str, expert_id: int) -> None:
        param_data = param.data

        # Input scales can be loaded directly and should be equal.
        if "input_scale" in weight_name:
            if param_data[expert_id] != 1 and (param_data[expert_id] -
                                               loaded_weight).abs() > 1e-5:
                raise ValueError(
                    "input_scales of w1 and w3 of a layer "
                    f"must be equal. But got {param_data[expert_id]} "
                    f"vs. {loaded_weight}")
            param_data[expert_id] = loaded_weight
        # Weight scales
        elif "weight_scale" in weight_name:
            # If we are in merged column case (gate_up_proj)
            if shard_id in ("w1", "w3"):
                # We have to keep the weight scales of w1 and w3 because
                # we need to re-quantize w1/w3 weights after weight loading.
                idx = 0 if shard_id == "w1" else 1
                param_data[expert_id][idx] = loaded_weight
            # If we are in the row parallel case (down_proj)
            else:
                param_data[expert_id] = loaded_weight

<<<<<<< HEAD

def moe_forward(hidden_states: torch.Tensor, router_logits: torch.Tensor,
                layer_name: str) -> torch.Tensor:
    forward_context: ForwardContext = get_forward_context()
    self = forward_context.attn_layers[layer_name]
    assert self.quant_method is not None

    return self.forward_impl(hidden_states, router_logits)


def moe_forward_fake(hidden_states: torch.Tensor, router_logits: torch.Tensor,
                     layer_name: str) -> torch.Tensor:
    return torch.empty_like(hidden_states)


direct_register_custom_op(
    op_name="moe_forward",
    op_func=moe_forward,
    mutates_args=[],
    fake_impl=moe_forward_fake,
    dispatch_key=current_platform.dispatch_key,
)
=======
    def extra_repr(self) -> str:

        s = (
            f"global_num_experts={self.global_num_experts}, "
            f"local_num_experts={self.local_num_experts}, "
            f"top_k={self.top_k}, "
            f"intermediate_size_per_partition={self.intermediate_size_per_partition}, "  # noqa: E501
            f"tp_size={self.tp_size},\n"
            f"ep_size={self.ep_size}, "
            f"reduce_results={self.reduce_results}, "
            f"renormalize={self.renormalize}, "
            f"use_grouped_topk={self.use_grouped_topk}")

        if self.use_grouped_topk:
            s += f", num_expert_group={self.num_expert_group}, topk_group={self.topk_group}"  # noqa: E501

        s += f", scoring_func='{self.scoring_func}', activation='{self.activation}'"  # noqa: E501

        return s
>>>>>>> 9b61dd41
<|MERGE_RESOLUTION|>--- conflicted
+++ resolved
@@ -829,30 +829,6 @@
             else:
                 param_data[expert_id] = loaded_weight
 
-<<<<<<< HEAD
-
-def moe_forward(hidden_states: torch.Tensor, router_logits: torch.Tensor,
-                layer_name: str) -> torch.Tensor:
-    forward_context: ForwardContext = get_forward_context()
-    self = forward_context.attn_layers[layer_name]
-    assert self.quant_method is not None
-
-    return self.forward_impl(hidden_states, router_logits)
-
-
-def moe_forward_fake(hidden_states: torch.Tensor, router_logits: torch.Tensor,
-                     layer_name: str) -> torch.Tensor:
-    return torch.empty_like(hidden_states)
-
-
-direct_register_custom_op(
-    op_name="moe_forward",
-    op_func=moe_forward,
-    mutates_args=[],
-    fake_impl=moe_forward_fake,
-    dispatch_key=current_platform.dispatch_key,
-)
-=======
     def extra_repr(self) -> str:
 
         s = (
@@ -872,4 +848,26 @@
         s += f", scoring_func='{self.scoring_func}', activation='{self.activation}'"  # noqa: E501
 
         return s
->>>>>>> 9b61dd41
+
+
+def moe_forward(hidden_states: torch.Tensor, router_logits: torch.Tensor,
+                layer_name: str) -> torch.Tensor:
+    forward_context: ForwardContext = get_forward_context()
+    self = forward_context.attn_layers[layer_name]
+    assert self.quant_method is not None
+
+    return self.forward_impl(hidden_states, router_logits)
+
+
+def moe_forward_fake(hidden_states: torch.Tensor, router_logits: torch.Tensor,
+                     layer_name: str) -> torch.Tensor:
+    return torch.empty_like(hidden_states)
+
+
+direct_register_custom_op(
+    op_name="moe_forward",
+    op_func=moe_forward,
+    mutates_args=[],
+    fake_impl=moe_forward_fake,
+    dispatch_key=current_platform.dispatch_key,
+)