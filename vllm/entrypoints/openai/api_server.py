--- conflicted
+++ resolved
@@ -829,10 +829,7 @@
         state.openai_serving_models,
         request_logger=request_logger,
         return_tokens_as_token_ids=args.return_tokens_as_token_ids,
-<<<<<<< HEAD
         fim_encoder=args.fim,
-    ) if model_config.task == "generate" else None
-=======
     ) if model_config.runner_type == "generate" else None
     state.openai_serving_pooling = OpenAIServingPooling(
         engine_client,
@@ -842,7 +839,6 @@
         chat_template=resolved_chat_template,
         chat_template_content_format=args.chat_template_content_format,
     ) if model_config.runner_type == "pooling" else None
->>>>>>> 367cb8ce
     state.openai_serving_embedding = OpenAIServingEmbedding(
         engine_client,
         model_config,
@@ -900,7 +896,6 @@
     if args.tool_parser_plugin and len(args.tool_parser_plugin) > 3:
         ToolParserManager.import_tool_parser(args.tool_parser_plugin)
 
-<<<<<<< HEAD
     if args.enable_auto_tool_choice:
         valid_tool_parsers = ToolParserManager.tool_parsers
         if args.tool_call_parser not in valid_tool_parsers:
@@ -914,7 +909,8 @@
             raise KeyError(
                 f"invalid FIM encoder: {args.fim} "
                 f"(chose from {{ {','.join(valid_fim_encoders)} }})")
-=======
+
+
     valid_tool_parses = ToolParserManager.tool_parsers.keys()
     if args.enable_auto_tool_choice \
         and args.tool_call_parser not in valid_tool_parses:
@@ -927,7 +923,6 @@
         raise KeyError(
             f"invalid reasoning parser: {args.reasoning_parser} "
             f"(chose from {{ {','.join(valid_reasoning_parses)} }})")
->>>>>>> 367cb8ce
 
     # workaround to make sure that we bind the port before the engine is set up.
     # This avoids race conditions with ray.
