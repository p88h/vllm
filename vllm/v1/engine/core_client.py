--- conflicted
+++ resolved
@@ -26,7 +26,7 @@
                             EngineCoreRequestType, UtilityOutput)
 from vllm.v1.engine.core import EngineCore, EngineCoreProc
 from vllm.v1.executor.abstract import Executor
-from vllm.v1.serial_utils import MsgpackDecoder, MsgpackEncoder
+from vllm.v1.serial_utils import MsgpackDecoder, MsgpackEncoder, bytestr
 from vllm.v1.utils import BackgroundProcHandle
 
 logger = init_logger(__name__)
@@ -500,13 +500,8 @@
                         # shutdown signal, exit thread.
                         break
 
-<<<<<<< HEAD
                     frames = out_socket.recv_multipart(copy=False)
                     outputs = decoder.decode(frames)
-=======
-                    frame = out_socket.recv(copy=False)
-                    outputs = decoder.decode(frame.buffer)
->>>>>>> 63375f0c
                     if outputs.utility_output:
                         _process_utility_output(outputs.utility_output,
                                                 utility_results)
@@ -526,18 +521,10 @@
     def get_output(self) -> EngineCoreOutputs:
         return self.outputs_queue.get()
 
-<<<<<<< HEAD
-    def _send_input(self, request_type: EngineCoreRequestType,
-                    request: Any) -> None:
-
-        # (RequestType, SerializedRequest)
-        msg = (request_type.value, *self.encoder.encode(request))
-=======
     def _send_input(self, request_type: EngineCoreRequestType, request: Any):
         # (Identity, RequestType, SerializedRequest)
         msg = (self.core_engine.identity, request_type.value,
-               self.encoder.encode(request))
->>>>>>> 63375f0c
+               *self.encoder.encode(request))
         self.input_socket.send_multipart(msg, copy=False)
 
     def call_utility(self, method: str, *args) -> Any:
@@ -674,18 +661,13 @@
         if engine is None:
             engine = self.core_engine
 
-        message = (request_type.value, self.encoder.encode(request))
+        message = (request_type.value, *self.encoder.encode(request))
         return self._send_input_message(message, engine)
 
-<<<<<<< HEAD
-        msg = (request_type.value, *self.encoder.encode(request))
-        await self.input_socket.send_multipart(msg, copy=False)
-=======
-    def _send_input_message(self, message: tuple[bytes, bytes],
+    def _send_input_message(self, message: tuple[bytestr, ...],
                             engine: CoreEngine) -> Awaitable[None]:
-        message = (engine.identity, ) + message  # type: ignore[assignment]
+        message = (engine.identity, ) + message
         return self.input_socket.send_multipart(message, copy=False)
->>>>>>> 63375f0c
 
     async def call_utility_async(self, method: str, *args) -> Any:
         return await self._call_utility_async(method,
@@ -697,8 +679,8 @@
         call_id = uuid.uuid1().int >> 64
         future = asyncio.get_running_loop().create_future()
         self.utility_results[call_id] = future
-        message = (EngineCoreRequestType.UTILITY.value,
-                   self.encoder.encode((call_id, method, args)))
+        message = (EngineCoreRequestType.UTILITY.value, *self.encoder.encode(
+            (call_id, method, args)))
         await self._send_input_message(message, engine)
         self._ensure_output_queue_task()
         return await future
@@ -773,7 +755,7 @@
 
         # Control message used for triggering dp idle mode loop.
         self.start_dp_msg = (EngineCoreRequestType.START_DP.value,
-                             self.encoder.encode(None))
+                             *self.encoder.encode(None))
 
         self.num_engines_running = 0
         self.reqs_in_flight: dict[str, CoreEngine] = {}
@@ -807,7 +789,7 @@
         # tokenized.
         request.prompt = None
 
-        msg = (EngineCoreRequestType.ADD.value, self.encoder.encode(request))
+        msg = (EngineCoreRequestType.ADD.value, *self.encoder.encode(request))
 
         chosen_engine = self.get_core_engine_for_request()
         self.reqs_in_flight[request.request_id] = chosen_engine
