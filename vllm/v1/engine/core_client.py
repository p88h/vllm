# SPDX-License-Identifier: Apache-2.0

import asyncio
import os
import queue
import signal
import threading
import uuid
import weakref
from abc import ABC, abstractmethod
from collections.abc import Awaitable
from concurrent.futures import Future
from dataclasses import dataclass
from enum import Enum, auto
from threading import Thread
from typing import Any, Callable, Optional, TypeVar, Union

import msgspec
import zmq
import zmq.asyncio

from vllm.config import ParallelConfig, VllmConfig
from vllm.logger import init_logger
from vllm.lora.request import LoRARequest
from vllm.utils import (get_open_port, get_open_zmq_inproc_path,
                        get_open_zmq_ipc_path, kill_process_tree,
                        make_zmq_socket)
from vllm.v1.engine import (EngineCoreOutputs, EngineCoreRequest,
                            EngineCoreRequestType, UtilityOutput)
from vllm.v1.engine.core import EngineCore, EngineCoreProc
from vllm.v1.executor.abstract import Executor
from vllm.v1.serial_utils import MsgpackDecoder, MsgpackEncoder
from vllm.v1.utils import CoreEngineProcManager

logger = init_logger(__name__)

AnyFuture = Union[asyncio.Future[Any], Future[Any]]

_R = TypeVar('_R')  # Return type for collective_rpc

STARTUP_POLL_PERIOD_MS = 10000


class EngineCoreClient(ABC):
    """
    EngineCoreClient: subclasses handle different methods for pushing 
        and pulling from the EngineCore for asyncio / multiprocessing.

    Subclasses:
    * InprocClient: In process EngineCore (for V0-style LLMEngine use)
    * SyncMPClient: ZMQ + background proc EngineCore (for LLM)
    * AsyncMPClient: ZMQ + background proc EngineCore w/ asyncio (for AsyncLLM)
    """

    @staticmethod
    def make_client(
        multiprocess_mode: bool,
        asyncio_mode: bool,
        vllm_config: VllmConfig,
        executor_class: type[Executor],
        log_stats: bool,
    ) -> "EngineCoreClient":

        # TODO: support this for debugging purposes.
        if asyncio_mode and not multiprocess_mode:
            raise NotImplementedError(
                "Running EngineCore in asyncio without multiprocessing "
                "is not currently supported.")

        if multiprocess_mode and asyncio_mode:
            if vllm_config.parallel_config.data_parallel_size > 1:
                return DPAsyncMPClient(vllm_config, executor_class, log_stats)

            return AsyncMPClient(vllm_config, executor_class, log_stats)

        if multiprocess_mode and not asyncio_mode:
            return SyncMPClient(vllm_config, executor_class, log_stats)

        return InprocClient(vllm_config, executor_class, log_stats)

    @abstractmethod
    def shutdown(self):
        ...

    def get_output(self) -> EngineCoreOutputs:
        raise NotImplementedError

    def add_request(self, request: EngineCoreRequest) -> None:
        raise NotImplementedError

    def profile(self, is_start: bool = True) -> None:
        raise NotImplementedError

    def reset_prefix_cache(self) -> None:
        raise NotImplementedError

    def sleep(self, level: int = 1) -> None:
        raise NotImplementedError

    def wake_up(self, tags: Optional[list[str]] = None) -> None:
        raise NotImplementedError

    def is_sleeping(self) -> bool:
        raise NotImplementedError

    def execute_dummy_batch(self) -> None:
        raise NotImplementedError

    async def execute_dummy_batch_async(self) -> None:
        raise NotImplementedError

    def abort_requests(self, request_ids: list[str]) -> None:
        raise NotImplementedError

    def add_lora(self, lora_request: LoRARequest) -> bool:
        raise NotImplementedError

    def remove_lora(self, lora_id: int) -> bool:
        raise NotImplementedError

    def list_loras(self) -> set[int]:
        raise NotImplementedError

    def pin_lora(self, lora_id: int) -> bool:
        raise NotImplementedError

    def save_sharded_state(self,
                           path: str,
                           pattern: Optional[str] = None,
                           max_size: Optional[int] = None) -> None:
        raise NotImplementedError

    def collective_rpc(self,
                       method: Union[str, Callable[..., _R]],
                       timeout: Optional[float] = None,
                       args: tuple = (),
                       kwargs: Optional[dict[str, Any]] = None) -> list[_R]:
        raise NotImplementedError

    async def get_output_async(self) -> EngineCoreOutputs:
        raise NotImplementedError

    async def add_request_async(self, request: EngineCoreRequest) -> None:
        raise NotImplementedError

    async def profile_async(self, is_start: bool = True) -> None:
        raise NotImplementedError

    async def reset_prefix_cache_async(self) -> None:
        raise NotImplementedError

    async def sleep_async(self, level: int = 1) -> None:
        raise NotImplementedError

    async def wake_up_async(self, tags: Optional[list[str]] = None) -> None:
        raise NotImplementedError

    async def is_sleeping_async(self) -> bool:
        raise NotImplementedError

    async def abort_requests_async(self, request_ids: list[str]) -> None:
        raise NotImplementedError

    async def add_lora_async(self, lora_request: LoRARequest) -> bool:
        raise NotImplementedError

    async def remove_lora_async(self, lora_id: int) -> bool:
        raise NotImplementedError

    async def list_loras_async(self) -> set[int]:
        raise NotImplementedError

    async def pin_lora_async(self, lora_id: int) -> bool:
        raise NotImplementedError

    async def save_sharded_state_async(self,
                                       path: str,
                                       pattern: Optional[str] = None,
                                       max_size: Optional[int] = None) -> None:
        raise NotImplementedError

    async def collective_rpc_async(
            self,
            method: Union[str, Callable[..., _R]],
            timeout: Optional[float] = None,
            args: tuple = (),
            kwargs: Optional[dict[str, Any]] = None) -> list[_R]:
        raise NotImplementedError


class InprocClient(EngineCoreClient):
    """
    InprocClient: client for in-process EngineCore. Intended 
    for use in LLMEngine for V0-style add_request() and step()
        EngineCore setup in this process (no busy loop).

        * pushes EngineCoreRequest directly into the EngineCore
        * pulls EngineCoreOutputs by stepping the EngineCore
    """

    def __init__(self, *args, **kwargs):
        self.engine_core = EngineCore(*args, **kwargs)

    def get_output(self) -> EngineCoreOutputs:
        return self.engine_core.step()

    def add_request(self, request: EngineCoreRequest) -> None:
        self.engine_core.add_request(request)

    def abort_requests(self, request_ids: list[str]) -> None:
        if len(request_ids) > 0:
            self.engine_core.abort_requests(request_ids)

    def shutdown(self) -> None:
        self.engine_core.shutdown()

    def profile(self, is_start: bool = True) -> None:
        self.engine_core.profile(is_start)

    def reset_prefix_cache(self) -> None:
        self.engine_core.reset_prefix_cache()

    def sleep(self, level: int = 1) -> None:
        self.engine_core.sleep(level)

    def wake_up(self, tags: Optional[list[str]] = None) -> None:
        self.engine_core.wake_up(tags)

    def is_sleeping(self) -> bool:
        return self.engine_core.is_sleeping()

    def execute_dummy_batch(self) -> None:
        self.engine_core.execute_dummy_batch()

    def add_lora(self, lora_request: LoRARequest) -> bool:
        return self.engine_core.add_lora(lora_request)

    def remove_lora(self, lora_id: int) -> bool:
        return self.engine_core.remove_lora(lora_id)

    def list_loras(self) -> set[int]:
        return self.engine_core.list_loras()

    def pin_lora(self, lora_id: int) -> bool:
        return self.engine_core.pin_lora(lora_id)

    def save_sharded_state(self,
                           path: str,
                           pattern: Optional[str] = None,
                           max_size: Optional[int] = None) -> None:
        self.engine_core.save_sharded_state(path, pattern, max_size)

    def collective_rpc(self,
                       method: Union[str, Callable[..., _R]],
                       timeout: Optional[float] = None,
                       args: tuple = (),
                       kwargs: Optional[dict[str, Any]] = None) -> list[_R]:
        return self.engine_core.collective_rpc(method, timeout, args, kwargs)


class CoreEngineState(Enum):
    NEW = auto()
    CONNECTED = auto()
    READY = auto()


class CoreEngine:
    """One per data parallel rank."""

    def __init__(self, index: int = 0, local: bool = True):
        self.local = local
        self.identity = index.to_bytes(length=2, byteorder="little")

        self.state = CoreEngineState.NEW
        self.num_reqs_in_flight = 0


@dataclass
class BackgroundResources:
    """Used as a finalizer for clean shutdown, avoiding
    circular reference back to the client object."""

    ctx: Union[zmq.Context]
    local_engine_manager: Optional[CoreEngineProcManager] = None
    output_socket: Optional[Union[zmq.Socket, zmq.asyncio.Socket]] = None
    input_socket: Optional[Union[zmq.Socket, zmq.asyncio.Socket]] = None
    shutdown_path: Optional[str] = None

    def __call__(self):
        """Clean up background resources."""

        if self.local_engine_manager is not None:
            self.local_engine_manager.close()

        # ZMQ context termination can hang if the sockets
        # aren't explicitly closed first.
        if self.output_socket is not None:
            self.output_socket.close(linger=0)
        if self.input_socket is not None:
            self.input_socket.close(linger=0)
        if self.shutdown_path is not None:
            # We must ensure that the sync output socket is
            # closed cleanly in its own thread.
            with self.ctx.socket(zmq.PAIR) as shutdown_sender:
                shutdown_sender.connect(self.shutdown_path)
                # Send shutdown signal.
                shutdown_sender.send(b'')


class MPClient(EngineCoreClient):
    """
    MPClient: base client for multi-proc EngineCore.
        EngineCore runs in a background process busy loop, getting
        new EngineCoreRequests and returning EngineCoreOutputs

        * pushes EngineCoreRequests via input_socket
        * pulls EngineCoreOutputs via output_socket
    
        * AsyncMPClient subclass for AsyncLLM usage
        * SyncMPClient subclass for LLM usage
    """

    def __init__(
        self,
        asyncio_mode: bool,
        vllm_config: VllmConfig,
        executor_class: type[Executor],
        log_stats: bool,
    ):
        # The child processes will send SIGUSR1 when unrecoverable
        # errors happen. We kill the process tree here so that the
        # stack trace is very evident.
        # TODO(rob): rather than killing the main process, we should
        # figure out how to raise an AsyncEngineDeadError and
        # handle at the API server level so we can return a better
        # error code to the clients calling vLLM.
        def sigusr1_handler(signum, frame):
            logger.fatal("Got fatal signal from worker processes, shutting "
                         "down. See stack trace above for root cause issue.")
            kill_process_tree(os.getpid())

        if threading.current_thread() == threading.main_thread():
            signal.signal(signal.SIGUSR1, sigusr1_handler)
        else:
            logger.warning("SIGUSR1 handler not installed because we are not "
                           "running in the main thread. In this case the "
                           "forked engine process may not be killed when "
                           "an exception is raised, and you need to handle "
                           "the engine process shutdown manually.")

        # Serialization setup.
        self.encoder = MsgpackEncoder()
        self.decoder = MsgpackDecoder(EngineCoreOutputs)

        # ZMQ setup.
        sync_ctx = zmq.Context(io_threads=2)
        self.ctx = zmq.asyncio.Context(sync_ctx) if asyncio_mode else sync_ctx

        # This will ensure resources created so far are closed
        # when the client is garbage collected,  even if an
        # exception is raised mid-construction.
        self.resources = BackgroundResources(ctx=sync_ctx)
        self._finalizer = weakref.finalize(self, self.resources)

        parallel_config = vllm_config.parallel_config
        local_engine_count = parallel_config.data_parallel_size_local
        start_index = parallel_config.data_parallel_rank
        local_start_index = parallel_config.data_parallel_rank_local

        # SPMD mode is where there is an LLM instance per DP rank and one
        # core engine per LLM, see examples/offline_inference/data_parallel.py.
        spmd_mode = local_start_index is not None
        if spmd_mode:
            assert local_engine_count == 1
            self.core_engines = [
                CoreEngine(index=local_start_index, local=True)
            ]
        else:
            assert start_index == 0
            local_start_index = 0
            self.core_engines = [
                CoreEngine(index=i, local=(i < local_engine_count))
                for i in range(parallel_config.data_parallel_size)
            ]

        input_address, output_address = self._get_zmq_addresses(
            parallel_config, spmd_mode)

        # Create input and output sockets.
        self.input_socket = self.resources.input_socket = make_zmq_socket(
            self.ctx, input_address, zmq.ROUTER, bind=True)

        self.resources.output_socket = make_zmq_socket(self.ctx,
                                                       output_address,
                                                       zmq.constants.PULL)
        # Start local engines.
        if local_engine_count:
            # In server mode, start_index and local_start_index will both be 0.
            self.resources.local_engine_manager = CoreEngineProcManager(
                EngineCoreProc.run_engine_core,
                vllm_config=vllm_config,
                executor_class=executor_class,
                log_stats=log_stats,
                input_address=input_address,
                on_head_node=True,
                local_engine_count=local_engine_count,
                start_index=start_index,
                local_start_index=local_start_index)

        self.core_engine = self.core_engines[0]

        # Wait for engine core process(es) to start.
        self._wait_for_engine_startup(output_address, parallel_config)

        self.utility_results: dict[int, AnyFuture] = {}

    @staticmethod
    def _get_zmq_addresses(parallel_config: ParallelConfig,
                           spmd_mode: bool) -> tuple[str, str]:
        """Returns (input_address, output_address)."""
        dp_size = parallel_config.data_parallel_size
        local_engine_count = parallel_config.data_parallel_size_local

        if local_engine_count == dp_size or spmd_mode:
            input_address = get_open_zmq_ipc_path()
            output_address = get_open_zmq_ipc_path()
        else:
            host = parallel_config.data_parallel_master_ip
            input_port = parallel_config.data_parallel_rpc_port
            output_port = get_open_port()
            input_address = f"tcp://{host}:{input_port}"
            output_address = f"tcp://{host}:{output_port}"

        return input_address, output_address

    def _wait_for_engine_startup(self, output_address: str,
                                 parallel_config: ParallelConfig):
        # Get a sync handle to the socket which can be sync or async.
        sync_input_socket = zmq.Socket.shadow(self.input_socket)

        # Wait for engine core process(es) to send ready messages.
<<<<<<< HEAD
        local_count = parallel_config.data_parallel_size_local
        remote_count = len(self.core_engines) - local_count
        # [local, remote] counts
        conn_pending, start_pending = [local_count, remote_count], [0, 0]

        while any(conn_pending) or any(start_pending):
            while not sync_input_socket.poll(timeout=STARTUP_POLL_PERIOD_MS):
                if any(conn_pending):
                    logger.info(
                        "Waiting for %d local, %d remote core engine proc(s) "
                        "to connect.", *conn_pending)
                if any(start_pending):
                    logger.info(
                        "Waiting for %d local, %d remote core engine proc(s) "
                        "to start.", *start_pending)

            # Receive HELLO and READY messages from the input socket.
            eng_identity, ready_msg_bytes = sync_input_socket.recv_multipart()
            eng_index = int.from_bytes(eng_identity, byteorder="little")
            engine = next(
                (e for e in self.core_engines if e.identity == eng_identity),
                None)
            if engine is None:
                raise RuntimeError(f"Message from engine with unexpected data "
                                   f"parallel rank: {eng_index}")
            msg = msgspec.msgpack.decode(ready_msg_bytes)
            status, local = msg["status"], msg["local"]
            if local != engine.local:
                raise RuntimeError(f"{status} message from "
                                   f"{'local' if local else 'remote'} "
                                   f"engine {eng_index}, expected it to be "
                                   f"{'local' if engine.local else 'remote'}")

            if status == "HELLO" and engine.state == CoreEngineState.NEW:

                # Send init message with DP config info.
                init_message = self.encoder.encode({
                    "output_socket_address": output_address,
                    "parallel_config": {
                        "data_parallel_master_ip":
                        parallel_config.data_parallel_master_ip,
                        "data_parallel_master_port":
                        parallel_config.data_parallel_master_port,
                        "data_parallel_size":
                        parallel_config.data_parallel_size,
                    },
                })
                sync_input_socket.send_multipart((eng_identity, init_message),
                                                 copy=False)
                conn_pending[0 if local else 1] -= 1
                start_pending[0 if local else 1] += 1
                engine.state = CoreEngineState.CONNECTED
            elif status == "READY" and (engine.state
                                        == CoreEngineState.CONNECTED):
                start_pending[0 if local else 1] -= 1
                engine.state = CoreEngineState.READY
            else:
                raise RuntimeError(f"Unexpected {status} message for "
                                   f"{'local' if local else 'remote'} engine "
                                   f"{eng_index} in {engine.state} state.")

            logger.debug("%s from %s core engine process %s.", status,
                         "local" if local else "remote", eng_index)

        # Double check that the process are running.
        engine_manager = self.resources.local_engine_manager
        if engine_manager and (procs := engine_manager.finished_procs()):
            raise RuntimeError(
                f"Local engine proc(s) exited unexpectedly: {procs}")
=======
        identities = set(eng.index for eng in self.resources.core_engines)
        poller = zmq.Poller()
        poller.register(sync_input_socket, zmq.POLLIN)
        for eng in self.resources.core_engines:
            poller.register(eng.proc_handle, zmq.POLLIN)
        while identities:
            events = poller.poll(STARTUP_POLL_PERIOD_MS)
            if not events:
                logger.debug("Waiting for %d core engine proc(s) to start: %s",
                             len(identities), identities)
                continue
            if len(events) > 1 or events[0][0] != sync_input_socket:
                # One of the core processes exited.
                raise RuntimeError("Engine core initialization failed. "
                                   "See root cause above.")

            eng_id_bytes, msg = sync_input_socket.recv_multipart()
            eng_id = int.from_bytes(eng_id_bytes, byteorder="little")
            if eng_id not in identities:
                raise RuntimeError(f"Unexpected or duplicate engine: {eng_id}")
            if msg != b'READY':
                raise RuntimeError(f"Engine {eng_id} failed: {msg.decode()}")
            logger.info("Core engine process %d ready.", eng_id)
            identities.discard(eng_id)

    def _init_core_engines(
        self,
        vllm_config: VllmConfig,
        new_core_engine: Callable[[int, Optional[int]], CoreEngine],
        core_engines: list[CoreEngine],
    ) -> None:

        # Default case - single core engine.
        dp_rank = vllm_config.parallel_config.data_parallel_rank
        local_dp_rank = vllm_config.parallel_config.data_parallel_rank_local
        core_engine = new_core_engine(
            dp_rank, local_dp_rank if local_dp_rank is not None else dp_rank)
        core_engines.append(core_engine)
        self.core_engine = core_engine
>>>>>>> fad6e253

    def shutdown(self):
        self._finalizer()


def _process_utility_output(output: UtilityOutput,
                            utility_results: dict[int, AnyFuture]):
    """Set the result from a utility method in the waiting future"""
    future = utility_results.pop(output.call_id)
    if output.failure_message is not None:
        future.set_exception(Exception(output.failure_message))
    else:
        future.set_result(output.result)


class SyncMPClient(MPClient):
    """Synchronous client for multi-proc EngineCore."""

    def __init__(self, vllm_config: VllmConfig, executor_class: type[Executor],
                 log_stats: bool):
        super().__init__(
            asyncio_mode=False,
            vllm_config=vllm_config,
            executor_class=executor_class,
            log_stats=log_stats,
        )

        self.outputs_queue: queue.Queue[EngineCoreOutputs] = queue.Queue()

        # Ensure that the outputs socket processing thread does not have
        # a ref to the client which prevents gc.
        ctx = self.ctx
        out_socket = self.resources.output_socket
        assert out_socket is not None
        decoder = self.decoder
        utility_results = self.utility_results
        outputs_queue = self.outputs_queue

        shutdown_path = get_open_zmq_inproc_path()
        self.resources.shutdown_path = shutdown_path

        def process_outputs_socket():
            shutdown_socket = ctx.socket(zmq.PAIR)
            try:
                shutdown_socket.bind(shutdown_path)
                poller = zmq.Poller()
                poller.register(shutdown_socket)
                poller.register(out_socket)
                while True:
                    socks = poller.poll()
                    if not socks:
                        continue
                    if len(socks) == 2 or socks[0][0] == shutdown_socket:
                        # shutdown signal, exit thread.
                        break

                    frame = out_socket.recv(copy=False)
                    outputs = decoder.decode(frame.buffer)
                    if outputs.utility_output:
                        _process_utility_output(outputs.utility_output,
                                                utility_results)
                    else:
                        outputs_queue.put_nowait(outputs)
            finally:
                # Close sockets.
                shutdown_socket.close(linger=0)
                out_socket.close(linger=0)

        # Process outputs from engine in separate thread.
        self.output_queue_thread = Thread(target=process_outputs_socket,
                                          name="EngineCoreOutputQueueThread",
                                          daemon=True)
        self.output_queue_thread.start()

        # The thread takes on responsibility for closing the socket.
        self.resources.output_socket = None

    def get_output(self) -> EngineCoreOutputs:
        return self.outputs_queue.get()

    def _send_input(self, request_type: EngineCoreRequestType, request: Any):
        # (Identity, RequestType, SerializedRequest)
        msg = (self.core_engine.identity, request_type.value,
               self.encoder.encode(request))
        self.input_socket.send_multipart(msg, copy=False)

    def call_utility(self, method: str, *args) -> Any:
        call_id = uuid.uuid1().int >> 64
        future: Future[Any] = Future()
        self.utility_results[call_id] = future
        self._send_input(EngineCoreRequestType.UTILITY,
                         (call_id, method, args))

        return future.result()

    def add_request(self, request: EngineCoreRequest) -> None:
        # NOTE: text prompt is not needed in the core engine as it has been
        # tokenized.
        request.prompt = None
        self._send_input(EngineCoreRequestType.ADD, request)

    def abort_requests(self, request_ids: list[str]) -> None:
        if len(request_ids) > 0:
            self._send_input(EngineCoreRequestType.ABORT, request_ids)

    def profile(self, is_start: bool = True) -> None:
        self.call_utility("profile", is_start)

    def reset_prefix_cache(self) -> None:
        self.call_utility("reset_prefix_cache")

    def add_lora(self, lora_request: LoRARequest) -> bool:
        return self.call_utility("add_lora", lora_request)

    def remove_lora(self, lora_id: int) -> bool:
        return self.call_utility("remove_lora", lora_id)

    def list_loras(self) -> set[int]:
        return self.call_utility("list_loras")

    def pin_lora(self, lora_id: int) -> bool:
        return self.call_utility("pin_lora", lora_id)

    def sleep(self, level: int = 1) -> None:
        self.call_utility("sleep", level)

    def wake_up(self, tags: Optional[list[str]] = None) -> None:
        self.call_utility("wake_up", tags)

    def is_sleeping(self) -> bool:
        return self.call_utility("is_sleeping")

    def execute_dummy_batch(self) -> None:
        self.call_utility("execute_dummy_batch")

    def collective_rpc(self,
                       method: Union[str, Callable[..., _R]],
                       timeout: Optional[float] = None,
                       args: tuple = (),
                       kwargs: Optional[dict[str, Any]] = None) -> list[_R]:
        return self.call_utility("collective_rpc", method, timeout, args,
                                 kwargs)

    def save_sharded_state(self,
                           path: str,
                           pattern: Optional[str] = None,
                           max_size: Optional[int] = None) -> None:
        self.call_utility("save_sharded_state", path, pattern, max_size)


class AsyncMPClient(MPClient):
    """Asyncio-compatible client for multi-proc EngineCore."""

    def __init__(self, vllm_config: VllmConfig, executor_class: type[Executor],
                 log_stats: bool):
        super().__init__(
            asyncio_mode=True,
            vllm_config=vllm_config,
            executor_class=executor_class,
            log_stats=log_stats,
        )

        self.outputs_queue: Optional[asyncio.Queue[EngineCoreOutputs]] = None
        self.queue_task: Optional[asyncio.Task] = None

        self.outputs_handler: Optional[Callable[
            [AsyncMPClient, EngineCoreOutputs], Awaitable[None]]] = None

    def _ensure_output_queue_task(self):
        if self.outputs_queue is not None:
            return

        # Perform IO in separate task to parallelize as much as possible.
        # Avoid task having direct reference back to the client.
        self.outputs_queue = asyncio.Queue()
        decoder = self.decoder
        utility_results = self.utility_results
        outputs_queue = self.outputs_queue
        output_handler = self.outputs_handler
        _self_ref = weakref.ref(self) if output_handler else None
        output_socket = self.resources.output_socket
        assert output_socket is not None

        async def process_outputs_socket():
            while True:
                (frame, ) = await output_socket.recv_multipart(copy=False)
                outputs: EngineCoreOutputs = decoder.decode(frame.buffer)
                if outputs.utility_output:
                    _process_utility_output(outputs.utility_output,
                                            utility_results)
                    continue

                if output_handler is not None:
                    assert _self_ref is not None
                    _self = _self_ref()
                    if not _self:
                        # Client has been garbage collected, abort.
                        return
                    await output_handler(_self, outputs)

                if outputs.outputs or outputs.scheduler_stats:
                    outputs_queue.put_nowait(outputs)

        self.queue_task = asyncio.create_task(process_outputs_socket(),
                                              name="EngineCoreOutputQueueTask")

    async def get_output_async(self) -> EngineCoreOutputs:
        self._ensure_output_queue_task()
        assert self.outputs_queue is not None
        return await self.outputs_queue.get()

    def _send_input(self,
                    request_type: EngineCoreRequestType,
                    request: Any,
                    engine: Optional[CoreEngine] = None) -> Awaitable[None]:
        if engine is None:
            engine = self.core_engine

        message = (request_type.value, self.encoder.encode(request))
        return self._send_input_message(message, engine)

    def _send_input_message(self, message: tuple[bytes, bytes],
                            engine: CoreEngine) -> Awaitable[None]:
        message = (engine.identity, ) + message  # type: ignore[assignment]
        return self.input_socket.send_multipart(message, copy=False)

    async def call_utility_async(self, method: str, *args) -> Any:
        return await self._call_utility_async(method,
                                              *args,
                                              engine=self.core_engine)

    async def _call_utility_async(self, method: str, *args,
                                  engine: CoreEngine) -> Any:
        call_id = uuid.uuid1().int >> 64
        future = asyncio.get_running_loop().create_future()
        self.utility_results[call_id] = future
        message = (EngineCoreRequestType.UTILITY.value,
                   self.encoder.encode((call_id, method, args)))
        await self._send_input_message(message, engine)
        self._ensure_output_queue_task()
        return await future

    async def add_request_async(self, request: EngineCoreRequest) -> None:
        # NOTE: text prompt is not needed in the core engine as it has been
        # tokenized.
        request.prompt = None
        await self._send_input(EngineCoreRequestType.ADD, request)
        self._ensure_output_queue_task()

    async def abort_requests_async(self, request_ids: list[str]) -> None:
        if len(request_ids) > 0:
            await self._send_input(EngineCoreRequestType.ABORT, request_ids)

    async def profile_async(self, is_start: bool = True) -> None:
        await self.call_utility_async("profile", is_start)

    async def reset_prefix_cache_async(self) -> None:
        await self.call_utility_async("reset_prefix_cache")

    async def sleep_async(self, level: int = 1) -> None:
        await self.call_utility_async("sleep", level)

    async def wake_up_async(self, tags: Optional[list[str]] = None) -> None:
        await self.call_utility_async("wake_up", tags)

    async def is_sleeping_async(self) -> bool:
        return await self.call_utility_async("is_sleeping")

    async def execute_dummy_batch_async(self) -> None:
        await self.call_utility_async("execute_dummy_batch")

    async def add_lora_async(self, lora_request: LoRARequest) -> bool:
        return await self.call_utility_async("add_lora", lora_request)

    async def remove_lora_async(self, lora_id: int) -> bool:
        return await self.call_utility_async("remove_lora", lora_id)

    async def list_loras_async(self) -> set[int]:
        return await self.call_utility_async("list_loras")

    async def pin_lora_async(self, lora_id: int) -> bool:
        return await self.call_utility_async("pin_lora", lora_id)

    async def save_sharded_state_async(self,
                                       path: str,
                                       pattern: Optional[str] = None,
                                       max_size: Optional[int] = None) -> None:
        await self.call_utility_async("save_sharded_state", path, pattern,
                                      max_size)

    async def collective_rpc_async(
            self,
            method: Union[str, Callable[..., _R]],
            timeout: Optional[float] = None,
            args: tuple = (),
            kwargs: Optional[dict[str, Any]] = None) -> list[_R]:
        return await self.call_utility_async("collective_rpc", method, timeout,
                                             args, kwargs)


class DPAsyncMPClient(AsyncMPClient):
    """Asyncio-compatible client for multi-proc, multi-engine (data parallel)
    EngineCore."""

    def __init__(self, vllm_config: VllmConfig, executor_class: type[Executor],
                 log_stats: bool):
        super().__init__(vllm_config, executor_class, log_stats)

        assert len(self.core_engines) > 1

        # Control message used for triggering dp idle mode loop.
        self.start_dp_msg = (EngineCoreRequestType.START_DP.value,
                             self.encoder.encode(None))

        self.num_engines_running = 0
        self.reqs_in_flight: dict[str, CoreEngine] = {}

        self.outputs_handler = DPAsyncMPClient.process_engine_outputs  # type: ignore[assignment]

    async def call_utility_async(self, method: str, *args) -> Any:
        # Only the result from the first engine is returned.
        return (await asyncio.gather(*[
            self._call_utility_async(method, *args, engine=engine)
            for engine in self.core_engines
        ]))[0]

    async def add_request_async(self, request: EngineCoreRequest) -> None:
        # NOTE: text prompt is not needed in the core engine as it has been
        # tokenized.
        request.prompt = None

        msg = (EngineCoreRequestType.ADD.value, self.encoder.encode(request))

        chosen_engine = self.get_core_engine_for_request()
        self.reqs_in_flight[request.request_id] = chosen_engine
        chosen_engine.num_reqs_in_flight += 1
        if self.num_engines_running >= len(self.core_engines):
            await self._send_input_message(msg, chosen_engine)
        else:
            # Send request to chosen engine and dp start loop
            # control message to all other engines.
            self.num_engines_running += len(self.core_engines)
            await asyncio.gather(*[
                self._send_input_message(
                    msg if engine is chosen_engine else self.start_dp_msg,
                    engine) for engine in self.core_engines
            ])

        self._ensure_output_queue_task()

    def get_core_engine_for_request(self) -> CoreEngine:
        return min(self.core_engines, key=lambda e: e.num_reqs_in_flight)

    @staticmethod
    async def process_engine_outputs(self: "DPAsyncMPClient",
                                     outputs: EngineCoreOutputs):
        if self.reqs_in_flight:
            for req_id in outputs.finished_requests or ():
                if engine := self.reqs_in_flight.pop(req_id, None):
                    engine.num_reqs_in_flight -= 1

        if outputs.engine_paused:
            assert self.num_engines_running >= 1
            self.num_engines_running -= 1
            if not self.num_engines_running and self.reqs_in_flight:
                # If there are requests in flight here, they must have
                # been sent after the engines paused. We must make
                # sure to start the other engines:
                self.num_engines_running = len(self.core_engines)
                coros = [
                    self._send_input_message(self.start_dp_msg, engine)
                    for engine in self.core_engines
                    if not engine.num_reqs_in_flight
                ]
                if coros:
                    await asyncio.gather(*coros)

    async def abort_requests_async(self, request_ids: list[str]) -> None:
        if not request_ids:
            return

        if len(request_ids) == 1:
            # Fast-path common case.
            if engine := self.reqs_in_flight.get(request_ids[0]):
                await self._abort_requests(request_ids, engine)
            return

        by_engine: dict[CoreEngine, list[str]] = {}
        for req_id in request_ids:
            if engine := self.reqs_in_flight.get(req_id):
                by_engine.setdefault(engine, []).append(req_id)
        for engine, req_ids in by_engine.items():
            await self._abort_requests(req_ids, engine)

    async def _abort_requests(self, request_ids: list[str],
                              engine: CoreEngine) -> None:
        await self._send_input(EngineCoreRequestType.ABORT, request_ids,
                               engine)<|MERGE_RESOLUTION|>--- conflicted
+++ resolved
@@ -439,22 +439,36 @@
         sync_input_socket = zmq.Socket.shadow(self.input_socket)
 
         # Wait for engine core process(es) to send ready messages.
-<<<<<<< HEAD
         local_count = parallel_config.data_parallel_size_local
         remote_count = len(self.core_engines) - local_count
         # [local, remote] counts
         conn_pending, start_pending = [local_count, remote_count], [0, 0]
 
+        poller = zmq.Poller()
+        poller.register(sync_input_socket, zmq.POLLIN)
+        proc_manager = self.resources.local_engine_manager
+        if proc_manager is not None:
+            for sentinel in proc_manager.sentinels():
+                poller.register(sentinel, zmq.POLLIN)
         while any(conn_pending) or any(start_pending):
-            while not sync_input_socket.poll(timeout=STARTUP_POLL_PERIOD_MS):
+            events = poller.poll(STARTUP_POLL_PERIOD_MS)
+            if not events:
                 if any(conn_pending):
-                    logger.info(
+                    logger.debug(
                         "Waiting for %d local, %d remote core engine proc(s) "
                         "to connect.", *conn_pending)
                 if any(start_pending):
-                    logger.info(
+                    logger.debug(
                         "Waiting for %d local, %d remote core engine proc(s) "
                         "to start.", *start_pending)
+                continue
+            if len(events) > 1 or events[0][0] != sync_input_socket:
+                # One of the local core processes exited.
+                finished = proc_manager.finished_procs(
+                ) if proc_manager else {}
+                raise RuntimeError("Engine core initialization failed. "
+                                   "See root cause above. "
+                                   f"Failed core proc(s): {finished}")
 
             # Receive HELLO and READY messages from the input socket.
             eng_identity, ready_msg_bytes = sync_input_socket.recv_multipart()
@@ -504,53 +518,6 @@
             logger.debug("%s from %s core engine process %s.", status,
                          "local" if local else "remote", eng_index)
 
-        # Double check that the process are running.
-        engine_manager = self.resources.local_engine_manager
-        if engine_manager and (procs := engine_manager.finished_procs()):
-            raise RuntimeError(
-                f"Local engine proc(s) exited unexpectedly: {procs}")
-=======
-        identities = set(eng.index for eng in self.resources.core_engines)
-        poller = zmq.Poller()
-        poller.register(sync_input_socket, zmq.POLLIN)
-        for eng in self.resources.core_engines:
-            poller.register(eng.proc_handle, zmq.POLLIN)
-        while identities:
-            events = poller.poll(STARTUP_POLL_PERIOD_MS)
-            if not events:
-                logger.debug("Waiting for %d core engine proc(s) to start: %s",
-                             len(identities), identities)
-                continue
-            if len(events) > 1 or events[0][0] != sync_input_socket:
-                # One of the core processes exited.
-                raise RuntimeError("Engine core initialization failed. "
-                                   "See root cause above.")
-
-            eng_id_bytes, msg = sync_input_socket.recv_multipart()
-            eng_id = int.from_bytes(eng_id_bytes, byteorder="little")
-            if eng_id not in identities:
-                raise RuntimeError(f"Unexpected or duplicate engine: {eng_id}")
-            if msg != b'READY':
-                raise RuntimeError(f"Engine {eng_id} failed: {msg.decode()}")
-            logger.info("Core engine process %d ready.", eng_id)
-            identities.discard(eng_id)
-
-    def _init_core_engines(
-        self,
-        vllm_config: VllmConfig,
-        new_core_engine: Callable[[int, Optional[int]], CoreEngine],
-        core_engines: list[CoreEngine],
-    ) -> None:
-
-        # Default case - single core engine.
-        dp_rank = vllm_config.parallel_config.data_parallel_rank
-        local_dp_rank = vllm_config.parallel_config.data_parallel_rank_local
-        core_engine = new_core_engine(
-            dp_rank, local_dp_rank if local_dp_rank is not None else dp_rank)
-        core_engines.append(core_engine)
-        self.core_engine = core_engine
->>>>>>> fad6e253
-
     def shutdown(self):
         self._finalizer()
 
