# SPDX-License-Identifier: Apache-2.0

import pickle
<<<<<<< HEAD
from collections.abc import Sequence
from inspect import isclass
from typing import Any, Optional, Union

import numpy as np
=======
from types import FunctionType
from typing import Any, Optional

import cloudpickle
>>>>>>> 63375f0c
import torch
import zmq
from msgspec import msgpack

<<<<<<< HEAD
CUSTOM_TYPE_PICKLE = 1

bytestr = Union[bytes, bytearray, memoryview, zmq.Frame]
=======
CUSTOM_TYPE_TENSOR = 1
CUSTOM_TYPE_PICKLE = 2
CUSTOM_TYPE_CLOUDPICKLE = 3
>>>>>>> 63375f0c


class MsgpackEncoder:
    """Encoder with custom torch tensor and numpy array serialization."""

    def __init__(self):
        self.encoder = msgpack.Encoder(enc_hook=self.enc_hook)
        self.aux_buffers: Optional[list[bytestr]] = None

    def encode(self, obj: Any) -> Sequence[bytestr]:
        try:
            self.aux_buffers = bufs = [b'']
            bufs[0] = self.encoder.encode(obj)
            return bufs
        finally:
            self.aux_buffers = None

    def encode_into(self, obj: Any, buf: bytearray) -> Sequence[bytestr]:
        try:
            self.aux_buffers = [buf]
            bufs = self.aux_buffers
            self.encoder.encode_into(obj, buf)
            return bufs
        finally:
            self.aux_buffers = None

    def enc_hook(self, obj: Any) -> Any:
        if isinstance(obj, torch.Tensor):
            return self._encode_ndarray(obj.numpy())

        # Fall back to pickle for object or void kind ndarrays.
        if isinstance(obj, np.ndarray) and obj.dtype.kind not in ('O', 'V'):
            return self._encode_ndarray(obj)

        return msgpack.Ext(CUSTOM_TYPE_PICKLE,
                           pickle.dumps(obj, protocol=pickle.HIGHEST_PROTOCOL))

    def _encode_ndarray(self, obj: np.ndarray) -> Any:
        assert self.aux_buffers is not None
        obj = np.ascontiguousarray(obj)
        index = len(self.aux_buffers)
        self.aux_buffers.append(obj.data)
        return obj.dtype.str, obj.shape, index


class MsgpackDecoder:
    """Decoder with custom torch tensor and numpy array serialization."""

    def __init__(self, t: Optional[Any] = None):
        args = () if t is None else (t, )
<<<<<<< HEAD
        self.decoder = msgpack.Decoder(*args,
                                       ext_hook=self.ext_hook,
                                       dec_hook=self.dec_hook)
        self.aux_buffers: Sequence[bytestr] = ()

    def decode(self, bufs: Union[bytestr, Sequence[bytestr]]) -> Any:
        if isinstance(bufs, (bytes, bytearray, memoryview, zmq.Frame)):
            return self.decoder.decode(bufs)

        self.aux_buffers = bufs
        try:
            return self.decoder.decode(bufs[0])
        finally:
            self.aux_buffers = ()

    def dec_hook(self, t: type, obj: Any) -> Any:
        if isclass(t):
            if issubclass(t, np.ndarray):
                return self._decode_ndarray(obj)
            if issubclass(t, torch.Tensor):
                return torch.from_numpy(self._decode_ndarray(obj))

        raise NotImplementedError(f"Type {t} is not supported")

    def _decode_ndarray(self, arr: Any) -> np.ndarray:
        dtype, shape, index = arr
        return np.ndarray(buffer=self.aux_buffers[index],
                          dtype=np.dtype(dtype),
                          shape=shape)

    def ext_hook(self, code: int, data: memoryview) -> Any:
        if code == CUSTOM_TYPE_PICKLE:
            return pickle.loads(data)

        raise NotImplementedError(
            f"Extension type code {code} is not supported")
=======
        self.decoder = msgpack.Decoder(*args, ext_hook=custom_ext_hook)

    def decode(self, obj: Any):
        return self.decoder.decode(obj)


def custom_enc_hook(obj: Any) -> Any:
    if isinstance(obj, torch.Tensor):
        # NOTE(rob): it is fastest to use numpy + pickle
        # when serializing torch tensors.
        # https://gist.github.com/tlrmchlsmth/8067f1b24a82b6e2f90450e7764fa103 # noqa: E501
        return msgpack.Ext(CUSTOM_TYPE_TENSOR, pickle.dumps(obj.numpy()))

    if isinstance(obj, FunctionType):
        return msgpack.Ext(CUSTOM_TYPE_CLOUDPICKLE, cloudpickle.dumps(obj))

    return msgpack.Ext(CUSTOM_TYPE_PICKLE, pickle.dumps(obj))


def custom_ext_hook(code: int, data: memoryview) -> Any:
    if code == CUSTOM_TYPE_TENSOR:
        return torch.from_numpy(pickle.loads(data))
    if code == CUSTOM_TYPE_PICKLE:
        return pickle.loads(data)
    if code == CUSTOM_TYPE_CLOUDPICKLE:
        return cloudpickle.loads(data)

    raise NotImplementedError(f"Extension type code {code} is not supported")
>>>>>>> 63375f0c
<|MERGE_RESOLUTION|>--- conflicted
+++ resolved
@@ -1,31 +1,21 @@
 # SPDX-License-Identifier: Apache-2.0
 
 import pickle
-<<<<<<< HEAD
 from collections.abc import Sequence
 from inspect import isclass
+from types import FunctionType
 from typing import Any, Optional, Union
 
+import cloudpickle
 import numpy as np
-=======
-from types import FunctionType
-from typing import Any, Optional
-
-import cloudpickle
->>>>>>> 63375f0c
 import torch
 import zmq
 from msgspec import msgpack
 
-<<<<<<< HEAD
 CUSTOM_TYPE_PICKLE = 1
+CUSTOM_TYPE_CLOUDPICKLE = 2
 
 bytestr = Union[bytes, bytearray, memoryview, zmq.Frame]
-=======
-CUSTOM_TYPE_TENSOR = 1
-CUSTOM_TYPE_PICKLE = 2
-CUSTOM_TYPE_CLOUDPICKLE = 3
->>>>>>> 63375f0c
 
 
 class MsgpackEncoder:
@@ -60,6 +50,9 @@
         if isinstance(obj, np.ndarray) and obj.dtype.kind not in ('O', 'V'):
             return self._encode_ndarray(obj)
 
+        if isinstance(obj, FunctionType):
+            return msgpack.Ext(CUSTOM_TYPE_CLOUDPICKLE, cloudpickle.dumps(obj))
+
         return msgpack.Ext(CUSTOM_TYPE_PICKLE,
                            pickle.dumps(obj, protocol=pickle.HIGHEST_PROTOCOL))
 
@@ -76,7 +69,6 @@
 
     def __init__(self, t: Optional[Any] = None):
         args = () if t is None else (t, )
-<<<<<<< HEAD
         self.decoder = msgpack.Decoder(*args,
                                        ext_hook=self.ext_hook,
                                        dec_hook=self.dec_hook)
@@ -110,36 +102,8 @@
     def ext_hook(self, code: int, data: memoryview) -> Any:
         if code == CUSTOM_TYPE_PICKLE:
             return pickle.loads(data)
+        if code == CUSTOM_TYPE_CLOUDPICKLE:
+            return cloudpickle.loads(data)
 
         raise NotImplementedError(
-            f"Extension type code {code} is not supported")
-=======
-        self.decoder = msgpack.Decoder(*args, ext_hook=custom_ext_hook)
-
-    def decode(self, obj: Any):
-        return self.decoder.decode(obj)
-
-
-def custom_enc_hook(obj: Any) -> Any:
-    if isinstance(obj, torch.Tensor):
-        # NOTE(rob): it is fastest to use numpy + pickle
-        # when serializing torch tensors.
-        # https://gist.github.com/tlrmchlsmth/8067f1b24a82b6e2f90450e7764fa103 # noqa: E501
-        return msgpack.Ext(CUSTOM_TYPE_TENSOR, pickle.dumps(obj.numpy()))
-
-    if isinstance(obj, FunctionType):
-        return msgpack.Ext(CUSTOM_TYPE_CLOUDPICKLE, cloudpickle.dumps(obj))
-
-    return msgpack.Ext(CUSTOM_TYPE_PICKLE, pickle.dumps(obj))
-
-
-def custom_ext_hook(code: int, data: memoryview) -> Any:
-    if code == CUSTOM_TYPE_TENSOR:
-        return torch.from_numpy(pickle.loads(data))
-    if code == CUSTOM_TYPE_PICKLE:
-        return pickle.loads(data)
-    if code == CUSTOM_TYPE_CLOUDPICKLE:
-        return cloudpickle.loads(data)
-
-    raise NotImplementedError(f"Extension type code {code} is not supported")
->>>>>>> 63375f0c
+            f"Extension type code {code} is not supported")