import gc
import time
from typing import TYPE_CHECKING, Dict, List, Tuple, cast

import numpy as np
import torch
import torch.distributed
import torch.nn as nn

from vllm.config import CompilationLevel, VllmConfig
from vllm.distributed.parallel_state import graph_capture
from vllm.forward_context import set_forward_context
from vllm.inputs import INPUT_REGISTRY
from vllm.logger import init_logger
from vllm.model_executor.model_loader import get_model
from vllm.multimodal import MULTIMODAL_REGISTRY, MultiModalKwargs
from vllm.sampling_params import SamplingType
from vllm.utils import (STR_DTYPE_TO_TORCH_DTYPE, DeviceMemoryProfiler,
                        LayerBlockType, cdiv, is_pin_memory_available)
from vllm.v1.attention.backends.flash_attn import (FlashAttentionBackend,
                                                   FlashAttentionMetadata)
<<<<<<< HEAD
from vllm.v1.outputs import ModelRunnerOutput, SamplerOutput
=======
from vllm.v1.engine.mm_input_mapper import MMInputMapperClient
from vllm.v1.outputs import ModelRunnerOutput
>>>>>>> 2bfdbf2a
from vllm.v1.sample.metadata import SamplingMetadata
from vllm.v1.worker.gpu_input_batch import CachedRequestState, InputBatch

if TYPE_CHECKING:
    from vllm.v1.core.scheduler import SchedulerOutput

logger = init_logger(__name__)


class GPUModelRunner:

    def __init__(
        self,
        vllm_config: VllmConfig,
        device: torch.device,
    ):
        self.vllm_config = vllm_config
        self.model_config = vllm_config.model_config
        self.cache_config = vllm_config.cache_config
        self.lora_config = vllm_config.lora_config
        self.load_config = vllm_config.load_config
        self.parallel_config = vllm_config.parallel_config
        self.scheduler_config = vllm_config.scheduler_config
        self.speculative_config = vllm_config.speculative_config
        self.prompt_adapter_config = vllm_config.prompt_adapter_config
        self.observability_config = vllm_config.observability_config

        model_config = self.model_config
        cache_config = self.cache_config
        scheduler_config = self.scheduler_config
        parallel_config = self.parallel_config
        self.device = device
        self.pin_memory = is_pin_memory_available()
        self.dtype = self.model_config.dtype
        if cache_config.cache_dtype == "auto":
            self.kv_cache_dtype = self.dtype
        else:
            self.kv_cache_dtype = STR_DTYPE_TO_TORCH_DTYPE[
                cache_config.cache_dtype]

        self.is_multimodal_model = model_config.is_multimodal_model
        self.sliding_window = model_config.get_sliding_window()
        self.block_size = cache_config.block_size
        self.max_model_len = model_config.max_model_len
        self.max_num_blocks_per_req = cdiv(self.max_model_len, self.block_size)
        self.max_num_tokens = scheduler_config.max_num_batched_tokens
        self.max_num_reqs = scheduler_config.max_num_seqs

        # Model-related.
        self.num_attn_layers = model_config.get_num_layers_by_block_type(
            parallel_config, LayerBlockType.attention)
        self.num_kv_heads = model_config.get_num_kv_heads(parallel_config)
        self.head_size = model_config.get_head_size()
        self.hidden_size = model_config.get_hidden_size()

        # Multi-modal data support
        self.input_registry = INPUT_REGISTRY
        self.mm_registry = MULTIMODAL_REGISTRY
        # NOTE: mm_input_mapper is only used for memory profiling.
        self.mm_input_mapper = MMInputMapperClient(self.model_config)
        self.max_num_encoder_input_tokens = self.scheduler_config.max_num_encoder_input_tokens  # noqa: E501
        self.encoder_cache_size = self.scheduler_config.encoder_cache_size

        # Lazy initialization
        # self.model: nn.Module  # Set after load_model
        self.kv_caches: List[torch.Tensor] = []
        # req_id -> (input_id -> encoder_output)
        self.encoder_cache: Dict[str, Dict[int, torch.Tensor]] = {}

        # Request states.
        self.requests: Dict[str, CachedRequestState] = {}
        # Persistent batch.
        self.input_batch = InputBatch(
            max_num_reqs=self.max_num_reqs,
            max_model_len=self.max_model_len,
            max_num_blocks_per_req=self.max_num_blocks_per_req,
            device=self.device,
            pin_memory=self.pin_memory,
        )

        self.use_cuda_graph = (self.vllm_config.compilation_config.level
                               == CompilationLevel.PIECEWISE
                               and not self.model_config.enforce_eager)
        # TODO(woosuk): Provide an option to tune the max cudagraph batch size.
        # The convention is different.
        # self.cudagraph_batch_sizes sorts in ascending order.
        # The batch sizes in the config are in descending order.
        self.cudagraph_batch_sizes = list(
            reversed(self.vllm_config.compilation_config.capture_sizes))

        # Persistent buffers for CUDA graphs.
        self.input_ids = torch.zeros(self.max_num_tokens,
                                     dtype=torch.int32,
                                     device=self.device)
        self.positions = torch.zeros(self.max_num_tokens,
                                     dtype=torch.int64,
                                     device=self.device)
        self.inputs_embeds = torch.zeros(
            (self.max_num_tokens, self.hidden_size),
            dtype=self.dtype,
            device=self.device)

        # OPTIMIZATION: Cache the tensors rather than creating them every step.
        self.arange_np = np.arange(max(self.max_num_reqs, self.max_model_len),
                                   dtype=np.int32)
        # NOTE(woosuk): These tensors are "stateless", i.e., they are literally
        # a faster version of creating a new tensor every time. Thus, we should
        # not make any assumptions about the values in these tensors.
        self.input_ids_cpu = torch.zeros(self.max_num_tokens,
                                         dtype=torch.int32,
                                         device="cpu",
                                         pin_memory=self.pin_memory)
        self.input_ids_np = self.input_ids_cpu.numpy()
        self.positions_cpu = torch.zeros(self.max_num_tokens,
                                         dtype=torch.int64,
                                         device="cpu",
                                         pin_memory=self.pin_memory)
        self.positions_np = self.positions_cpu.numpy()
        self.slot_mapping_cpu = torch.zeros(self.max_num_tokens,
                                            dtype=torch.int32,
                                            device="cpu",
                                            pin_memory=self.pin_memory)
        self.slot_mapping_np = self.slot_mapping_cpu.numpy()
        self.query_start_loc_cpu = torch.zeros(self.max_num_reqs + 1,
                                               dtype=torch.int32,
                                               device="cpu",
                                               pin_memory=self.pin_memory)
        self.query_start_loc_np = self.query_start_loc_cpu.numpy()
        self.seq_start_loc_cpu = torch.zeros(self.max_num_reqs + 1,
                                             dtype=torch.int32,
                                             device="cpu",
                                             pin_memory=self.pin_memory)
        self.seq_start_loc_np = self.seq_start_loc_cpu.numpy()

    def _update_states(self, scheduler_output: "SchedulerOutput") -> None:
        # Remove stopped requests from the cached states.
        # Keep the states of the pre-empted requests.
        for req_id in scheduler_output.finished_req_ids:
            self.requests.pop(req_id, None)
            self.encoder_cache.pop(req_id, None)

        # Free the cached encoder outputs.
        for req_id, input_id in scheduler_output.free_encoder_input_ids:
            encoder_outputs = self.encoder_cache.get(req_id)
            if encoder_outputs is not None:
                encoder_outputs.pop(input_id, None)
                if not encoder_outputs:
                    self.encoder_cache.pop(req_id, None)

        # Remove the requests from the persistent batch.
        stopped_req_ids = set().union(
            scheduler_output.preempted_req_ids,
            scheduler_output.finished_req_ids,
        )
        removed_req_indices: List[int] = []
        for req_id in stopped_req_ids:
            req_index = self.input_batch.remove_request(req_id)
            if req_index is not None:
                removed_req_indices.append(req_index)

        # Update the states of the running requests.
        for req_data in scheduler_output.scheduled_running_reqs:
            req_id = req_data.req_id
            req_state = self.requests[req_id]
            req_index = self.input_batch.req_id_to_index[req_id]

            # Update the num_computed_tokens.
            req_state.num_computed_tokens = req_data.num_computed_tokens
            self.input_batch.num_computed_tokens_cpu[req_index] = (
                req_data.num_computed_tokens)

            # Update the block table.
            num_new_blocks = len(req_data.new_block_ids)
            if num_new_blocks == 0:
                continue
            start_index = len(req_state.block_ids)
            end_index = start_index + num_new_blocks
            req_state.block_ids.extend(req_data.new_block_ids)
            self.input_batch.block_table_cpu[
                req_index, start_index:end_index] = req_data.new_block_ids

        req_ids_to_add: List[str] = []
        # Add new requests to the cached states.
        for new_req_data in scheduler_output.scheduled_new_reqs:
            req_id = new_req_data.req_id
            sampling_params = new_req_data.sampling_params
            if sampling_params.sampling_type == SamplingType.RANDOM_SEED:
                generator = torch.Generator(device=self.device)
                generator.manual_seed(sampling_params.seed)
            else:
                generator = None

            self.requests[req_id] = CachedRequestState(
                req_id=req_id,
                prompt_token_ids=new_req_data.prompt_token_ids,
                prompt=new_req_data.prompt,
                mm_inputs=new_req_data.mm_inputs,
                mm_positions=new_req_data.mm_positions,
                sampling_params=sampling_params,
                generator=generator,
                block_ids=new_req_data.block_ids,
                num_computed_tokens=new_req_data.num_computed_tokens,
                output_token_ids=[],
            )
            req_ids_to_add.append(req_id)

        # Update the cached states of the resumed requests.
        for res_req_data in scheduler_output.scheduled_resumed_reqs:
            req_id = res_req_data.req_id
            req_state = self.requests[req_id]

            req_state.block_ids = res_req_data.block_ids
            req_state.num_computed_tokens = res_req_data.num_computed_tokens
            req_ids_to_add.append(req_id)

        # Add the new or resumed requests to the persistent batch.
        # The smaller empty indices are filled first.
        removed_req_indices = sorted(removed_req_indices, reverse=True)
        for req_id in req_ids_to_add:
            req_state = self.requests[req_id]
            if removed_req_indices:
                # Fill the empty index.
                req_index = removed_req_indices.pop()
            else:
                # Append to the end.
                req_index = None
            self.input_batch.add_request(req_state, req_index)

        # Condense the batched states if there are empty indices.
        if removed_req_indices:
            self.input_batch.condense(removed_req_indices)

    def _prepare_inputs(
        self,
        scheduler_output: "SchedulerOutput",
    ) -> FlashAttentionMetadata:

        total_num_scheduled_tokens = scheduler_output.total_num_scheduled_tokens
        assert total_num_scheduled_tokens > 0
        num_reqs = self.input_batch.num_reqs
        assert num_reqs > 0

        # OPTIMIZATION: Start copying the block table first.
        # This way, we can overlap the copy with the following CPU operations.
        self.input_batch.block_table[:num_reqs].copy_(
            self.input_batch.block_table_cpu_tensor[:num_reqs],
            non_blocking=True)

        # Get the number of scheduled tokens for each request.
        # TODO: The Python loop can be slow. Optimize.
        num_scheduled_tokens = []
        max_num_scheduled_tokens = 0
        for req_id in self.input_batch.req_ids[:num_reqs]:
            assert req_id is not None
            num_tokens = scheduler_output.num_scheduled_tokens[req_id]
            num_scheduled_tokens.append(num_tokens)
            max_num_scheduled_tokens = max(max_num_scheduled_tokens,
                                           num_tokens)
        num_scheduled_tokens = np.array(num_scheduled_tokens, dtype=np.int32)
        assert max_num_scheduled_tokens > 0

        # Get request indices.
        # E.g., [2, 5, 3] -> [0, 0, 1, 1, 1, 1, 1, 2, 2, 2]
        req_indices = np.repeat(self.arange_np[:num_reqs],
                                num_scheduled_tokens)

        # Get batched arange.
        # E.g., [2, 5, 3] -> [0, 1, 0, 1, 2, 3, 4, 0, 1, 2]
        arange = np.concatenate(
            [self.arange_np[:n] for n in num_scheduled_tokens])

        # Get positions.
        positions_np = self.positions_np[:total_num_scheduled_tokens]
        np.add(self.input_batch.num_computed_tokens_cpu[req_indices],
               arange,
               out=positions_np)

        # Get token indices.
        # E.g., [0, 1, 0, 1, 2, 3, 4, 0, 1, 2]
        # -> [0, 1, M, M + 1, M + 2, M + 3, M + 4, 2 * M, 2 * M + 1, 2 * M + 2]
        # where M is the max_model_len.
        token_indices = (positions_np +
                         req_indices * self.input_batch.token_ids_cpu.shape[1])
        # NOTE(woosuk): We use torch.index_select instead of np.take here
        # because torch.index_select is much faster than np.take for large
        # tensors.
        torch.index_select(self.input_batch.token_ids_cpu_tensor.flatten(),
                           0,
                           torch.from_numpy(token_indices),
                           out=self.input_ids_cpu[:total_num_scheduled_tokens])

        # Calculate the slot mapping.
        # E.g., [0, 1, 0, 1, 2, 3, 4, 0, 1, 2]
        # -> [0, 0, K, K, K + 1, K + 1, K + 2, 2 * K, 2 * K, 2 * K + 1]
        # where K is the max_num_blocks_per_req and the block size is 2.
        # NOTE(woosuk): We can't simply use `token_indices // block_size` here
        # because M (max_model_len) is not necessarily divisible by block_size.
        block_table_indices = (req_indices * self.max_num_blocks_per_req +
                               positions_np // self.block_size)
        # NOTE(woosuk): We use torch.index_select instead of np.take here
        # because torch.index_select is much faster than np.take for large
        # tensors.
        block_numbers = (self.input_batch.block_table_cpu_tensor.flatten()
                         [block_table_indices].numpy())
        block_offsets = positions_np % self.block_size
        np.add(block_numbers * self.block_size,
               block_offsets,
               out=self.slot_mapping_np[:total_num_scheduled_tokens])

        # Prepare the attention metadata.
        self.query_start_loc_np[0] = 0
        np.cumsum(num_scheduled_tokens,
                  out=self.query_start_loc_np[1:num_reqs + 1])

        seq_lens = (self.input_batch.num_computed_tokens_cpu[:num_reqs] +
                    num_scheduled_tokens)
        max_seq_len = seq_lens.max()
        self.seq_start_loc_np[0] = 0
        np.cumsum(seq_lens, out=self.seq_start_loc_np[1:num_reqs + 1])

        # Copy the tensors to the GPU.
        self.input_ids[:total_num_scheduled_tokens].copy_(
            self.input_ids_cpu[:total_num_scheduled_tokens], non_blocking=True)
        self.positions[:total_num_scheduled_tokens].copy_(
            self.positions_cpu[:total_num_scheduled_tokens], non_blocking=True)
        query_start_loc = self.query_start_loc_cpu[:num_reqs + 1].to(
            self.device, non_blocking=True)
        seq_start_loc = self.seq_start_loc_cpu[:num_reqs + 1].to(
            self.device, non_blocking=True)
        slot_mapping = self.slot_mapping_cpu[:total_num_scheduled_tokens].to(
            self.device, non_blocking=True).long()
        attn_metadata = FlashAttentionMetadata(
            num_actual_tokens=total_num_scheduled_tokens,
            max_query_len=max_num_scheduled_tokens,
            query_start_loc=query_start_loc,
            max_seq_len=max_seq_len,
            seq_start_loc=seq_start_loc,
            block_table=self.input_batch.block_table[:num_reqs],
            slot_mapping=slot_mapping,
        )
        # NOTE(woosuk): Due to chunked prefills, there can be at most 1 partial
        # request in the batch. While we should not sample any token from this
        # partial request, we do so for simplicity. We will ignore the sampled
        # token from the partial request.
        return attn_metadata

    def _prepare_sampling(
        self,
        scheduler_output: "SchedulerOutput",
        num_input_tokens: int,
        query_start_loc: torch.Tensor,
    ) -> SamplingMetadata:
        skip_copy = True
        if (scheduler_output.finished_req_ids
                or scheduler_output.preempted_req_ids):
            skip_copy = False
        if (scheduler_output.scheduled_new_reqs
                or scheduler_output.scheduled_resumed_reqs):
            skip_copy = False
        # Create the sampling metadata.
        sampling_metadata = self.input_batch.make_sampling_metadata(
            scheduler_output.partial_req_index,
            num_input_tokens,
            query_start_loc,
            skip_copy,
        )
        return sampling_metadata

    def _execute_encoder(self, scheduler_output: "SchedulerOutput"):
        scheduled_encoder_inputs = scheduler_output.scheduled_encoder_inputs
        if not scheduled_encoder_inputs:
            return

        # Batch the multi-modal inputs.
        mm_inputs: List[MultiModalKwargs] = []
        req_input_ids: List[Tuple[str, int]] = []
        for req_id, encoder_input_ids in scheduled_encoder_inputs.items():
            req_state = self.requests[req_id]
            for input_id in encoder_input_ids:
                mm_inputs.append(req_state.mm_inputs[input_id])
                req_input_ids.append((req_id, input_id))
        batched_mm_inputs = MultiModalKwargs.batch(mm_inputs)
        batched_mm_inputs = MultiModalKwargs.as_kwargs(batched_mm_inputs,
                                                       device=self.device)

        # Run the encoder.
        # `encoder_outputs` is either of the following:
        # 1. A tensor of shape [num_images, feature_size, hidden_size]
        # in case when feature_size is fixed across all images.
        # 2. A list (length: num_images) of tensors, each of shape
        # [feature_size, hidden_size] in case when the feature size is
        # dynamic depending on input images.
        encoder_outputs = self.model.get_multimodal_embeddings(
            **batched_mm_inputs)

        # Cache the encoder outputs.
        for (req_id, input_id), output in zip(req_input_ids, encoder_outputs):
            if req_id not in self.encoder_cache:
                self.encoder_cache[req_id] = {}
            self.encoder_cache[req_id][input_id] = output

    def _gather_encoder_outputs(
        self,
        scheduler_output: "SchedulerOutput",
    ) -> List[torch.Tensor]:
        encoder_outputs: List[torch.Tensor] = []
        num_reqs = self.input_batch.num_reqs
        for req_id in self.input_batch.req_ids[:num_reqs]:
            assert req_id is not None
            num_scheduled_tokens = scheduler_output.num_scheduled_tokens[
                req_id]
            req_state = self.requests[req_id]
            num_computed_tokens = req_state.num_computed_tokens
            mm_positions = req_state.mm_positions
            for i, pos_info in enumerate(mm_positions):
                start_pos = pos_info["offset"]
                num_encoder_tokens = pos_info["length"]

                # The encoder output is needed if the two ranges overlap:
                # [num_computed_tokens,
                #  num_computed_tokens + num_scheduled_tokens) and
                # [start_pos, start_pos + num_encoder_tokens)
                if start_pos >= num_computed_tokens + num_scheduled_tokens:
                    # The encoder output is not needed in this step.
                    break
                if start_pos + num_encoder_tokens <= num_computed_tokens:
                    # The encoder output is already processed and stored
                    # in the decoder's KV cache.
                    continue

                start_idx = max(num_computed_tokens - start_pos, 0)
                end_idx = min(
                    num_computed_tokens - start_pos + num_scheduled_tokens,
                    num_encoder_tokens)
                assert start_idx < end_idx
                assert req_id in self.encoder_cache
                assert i in self.encoder_cache[req_id]
                encoder_output = self.encoder_cache[req_id][i]
                encoder_outputs.append(encoder_output[start_idx:end_idx])
        return encoder_outputs

    @torch.inference_mode()
    def execute_model(
        self,
        scheduler_output: "SchedulerOutput",
    ) -> ModelRunnerOutput:
        self._update_states(scheduler_output)

        if self.is_multimodal_model:
            # Run the multimodal encoder if any.
            self._execute_encoder(scheduler_output)
            encoder_outputs = self._gather_encoder_outputs(scheduler_output)
        else:
            encoder_outputs = []

        # Prepare the decoder inputs.
        attn_metadata = self._prepare_inputs(scheduler_output)
        num_scheduled_tokens = scheduler_output.total_num_scheduled_tokens
        if (self.use_cuda_graph
                and num_scheduled_tokens <= self.cudagraph_batch_sizes[-1]):
            # Use piecewise CUDA graphs.
            # Add padding to the batch size.
            num_input_tokens = self.vllm_config.pad_for_cudagraph(
                num_scheduled_tokens)
        else:
            # Eager mode.
            num_input_tokens = num_scheduled_tokens
        attn_metadata.num_input_tokens = num_input_tokens

        sampling_metadata = self._prepare_sampling(
            scheduler_output, num_input_tokens, attn_metadata.query_start_loc)
        # Indicate whether one or more requests in the batch require sample
        # logprobs or prompt logprobs to be computed, respectively
        do_batch_sample_logprobs = (
            sampling_metadata.max_num_batch_sample_logprobs > 0)
        do_batch_prompt_logprobs = (
            sampling_metadata.max_num_batch_prompt_logprobs > 0)

        if self.is_multimodal_model:
            # NOTE(woosuk): To unify token ids and soft tokens (vision
            # embeddings), we always use embeddings (rather than token ids)
            # as input to the multimodal model, even when the input is text.
            input_ids = self.input_ids[:num_scheduled_tokens]
            if encoder_outputs:
                inputs_embeds = self.model.get_input_embeddings(
                    input_ids, encoder_outputs)
            else:
                inputs_embeds = self.model.get_input_embeddings(input_ids)
            # TODO(woosuk): Avoid the copy. Optimize.
            self.inputs_embeds[:num_scheduled_tokens].copy_(inputs_embeds)
            inputs_embeds = self.inputs_embeds[:num_input_tokens]
            input_ids = None
        else:
            # For text-only models, we use token ids as input.
            # While it is possible to use embeddings as input just like the
            # multimodal models, it is not desirable for performance since
            # then the embedding layer is not included in the CUDA graph.
            input_ids = self.input_ids[:num_input_tokens]
            inputs_embeds = None

        # Run the decoder.
        # Use persistent buffers for CUDA graphs.
        with set_forward_context(attn_metadata, self.vllm_config):
            hidden_states = self.model(
                input_ids=input_ids,
                positions=self.positions[:num_input_tokens],
                kv_caches=self.kv_caches,
                attn_metadata=None,
                inputs_embeds=inputs_embeds,
            )

        hidden_states = hidden_states[:num_scheduled_tokens]

        # Sample the next token and get logprobs if needed.
        sampler_output: SamplerOutput = self.model.sample(
            logits=self.model.compute_logits(hidden_states, None),
            sampling_metadata=sampling_metadata,
        )

        sampled_token_ids = sampler_output.sampled_token_ids
        # TODO(woosuk): The following loop can be slow since it iterates over
        # the requests one by one. Optimize.
        num_reqs = self.input_batch.num_reqs
        for i, req_id in enumerate(self.input_batch.req_ids[:num_reqs]):
            assert req_id is not None
            req_state = self.requests[req_id]
            seq_len = (req_state.num_computed_tokens +
                       scheduler_output.num_scheduled_tokens[req_id])
            assert seq_len <= req_state.num_tokens
            if seq_len == req_state.num_tokens:
                # Append the sampled token to the output token ids.
                token_id = sampled_token_ids[i]
                self.input_batch.token_ids_cpu[i, seq_len] = token_id
                req_state.output_token_ids.append(token_id)
            else:
                # Ignore the sampled token from the partial request.
                # Rewind the generator state as if the token was not sampled.
                generator = self.input_batch.generators.get(i)
                if generator is not None:
                    # This relies on cuda-specific torch-internal impl details
                    generator.set_offset(generator.get_offset() - 4)

        # Prepare batch-level sample logprobs in a way that the type-checker
        # understands
        if do_batch_sample_logprobs:
            assert (sampler_output.batch_sample_logprob_token_ids is not None)
            assert (sampler_output.batch_sample_logprobs is not None)
            batch_logprob_token_ids_cpu = (
                sampler_output.batch_sample_logprob_token_ids.cpu().numpy())
            batch_logprobs_cpu = (
                sampler_output.batch_sample_logprobs.cpu().numpy())
        else:
            batch_logprob_token_ids_cpu = None
            batch_logprobs_cpu = None

        # Prepare batch-level prompt logprobs in a way that the type-checker
        # understands
        if do_batch_prompt_logprobs:
            assert (sampler_output.batch_prompt_logprob_token_ids is not None)
            assert (sampler_output.batch_prompt_logprobs is not None)
            batch_prompt_logprob_token_ids_cpu = (
                sampler_output.batch_prompt_logprob_token_ids.cpu().numpy())
            batch_prompt_logprobs_cpu = (
                sampler_output.batch_prompt_logprobs.cpu().numpy())
        else:
            batch_prompt_logprob_token_ids_cpu = None
            batch_prompt_logprobs_cpu = None

        model_runner_output = ModelRunnerOutput(
            req_ids=cast(List[str], self.input_batch.req_ids[:num_reqs]),
            req_id_to_index=self.input_batch.req_id_to_index,
            sampled_token_ids=sampled_token_ids,
            # NOTE: sample and prompt logprob CPU-GPU synchronization happens
            # here
            batch_logprob_token_ids_cpu=batch_logprob_token_ids_cpu,
            batch_logprobs_cpu=batch_logprobs_cpu,
            batch_prompt_logprob_token_ids_cpu=(
                batch_prompt_logprob_token_ids_cpu),
            batch_prompt_logprobs_cpu=(batch_prompt_logprobs_cpu))
        return model_runner_output

    def load_model(self) -> None:
        logger.info("Starting to load model %s...", self.model_config.model)
        with DeviceMemoryProfiler() as m:  # noqa: SIM117
            self.model = get_model(vllm_config=self.vllm_config)

        self.model_memory_usage = m.consumed_memory
        logger.info("Loading model weights took %.4f GB",
                    self.model_memory_usage / float(2**30))

    @torch.inference_mode()
    def _dummy_run(
        self,
        model: nn.Module,
        num_tokens: int,
        kv_caches: List[torch.Tensor],
    ) -> torch.Tensor:
        if self.is_multimodal_model:
            input_ids = None
            inputs_embeds = self.inputs_embeds[:num_tokens]
        else:
            input_ids = self.input_ids[:num_tokens]
            inputs_embeds = None
        with set_forward_context(None, self.vllm_config):
            hidden_states = model(
                input_ids=input_ids,
                positions=self.positions[:num_tokens],
                kv_caches=kv_caches,
                attn_metadata=None,
                inputs_embeds=inputs_embeds,
            )
        return hidden_states

    def profile_run(self) -> None:
        # use an empty tensor instead of `None`` to force Dynamo to pass
        # it by reference, rather by specializing on the value `None`.
        # the `dtype` argument does not matter, and we use `float32` as
        # a placeholder (it has wide hardware support).
        # it is important to create tensors inside the loop, rather than
        # multiplying the list, to avoid Dynamo from treating them as
        # tensor aliasing.
        dummy_kv_caches = [
            torch.tensor([], dtype=torch.float32, device=self.device)
            for _ in range(self.num_attn_layers)
        ]

        # Profile with multimodal encoder & encoder cache.
        # TODO (ywang96): generalize this beyond image modality since
        # mm_input_mapper only supports image inputs.
        if self.is_multimodal_model:

            # Create dummy batch of multimodal inputs.
            dummy_request_data = self.input_registry.dummy_data_for_profiling(
                model_config=self.model_config,
                seq_len=self.max_num_tokens,
                mm_registry=self.mm_registry,
            )
            dummy_mm_data = dummy_request_data.multi_modal_data
            dummy_mm_kwargs, _ = self.mm_input_mapper.process_inputs(
                mm_data=dummy_mm_data,
                mm_hashes=None,
                mm_processor_kwargs=None,
                precomputed_mm_inputs=None)

            # NOTE: Currently model is profiled with a single non-text
            # modality even when it supports multiple.
            max_tokens_per_mm_item = max(
                self.mm_registry.get_max_tokens_per_item_by_modality(
                    self.model_config).values())

            max_num_mm_items = min(
                self.max_num_encoder_input_tokens,
                self.encoder_cache_size) // max_tokens_per_mm_item

            # Dummy data definition in V0 may contain multiple multimodal items
            # (e.g, multiple images) for a single request, therefore here we
            # always replicate first item by max_num_mm_items times since in V1
            # they are scheduled to be processed separately.
            batched_dummy_mm_inputs = MultiModalKwargs.batch(
                [dummy_mm_kwargs[0]] * max_num_mm_items)
            batched_dummy_mm_inputs = MultiModalKwargs.as_kwargs(
                batched_dummy_mm_inputs, device=self.device)

            # Run multimodal encoder.
            dummy_encoder_outputs = self.model.get_multimodal_embeddings(
                **batched_dummy_mm_inputs)
            assert len(dummy_encoder_outputs) == max_num_mm_items, (
                "Expected dimension 0 of encoder outputs to match the number "
                f"of multimodal data items: {max_num_mm_items}, got "
                f"{len(dummy_encoder_outputs)=} instead. This is most likely "
                "due to the 'get_multimodal_embeddings' method of the model "
                "not implemented correctly.")

            # Cache the dummy encoder outputs.
            self.encoder_cache["tmp"] = dict(enumerate(dummy_encoder_outputs))

        # Trigger compilation for general shape.
        hidden_states = self._dummy_run(self.model, self.max_num_tokens,
                                        dummy_kv_caches)
        logits = self.model.compute_logits(hidden_states, None)
        logits = logits[:self.max_num_tokens]
        # TODO(woosuk): Consider the memory usage of the sampler.
        torch.cuda.synchronize()
        del hidden_states, logits
        self.encoder_cache.clear()
        gc.collect()

    def capture_model(self) -> None:
        if not self.use_cuda_graph:
            logger.warning(
                "Skipping CUDA graph capture. Please add "
                "-O %s to use CUDA graphs.", CompilationLevel.PIECEWISE)
            return

        start_time = time.perf_counter()
        start_free_gpu_memory = torch.cuda.mem_get_info()[0]

        # Trigger CUDA graph capture for specific shapes.
        # Capture the large shapes first so that the smaller shapes
        # can reuse the memory pool allocated for the large shapes.
        with graph_capture():
            for num_tokens in reversed(self.cudagraph_batch_sizes):
                for _ in range(self.vllm_config.compilation_config.
                               cudagraph_num_of_warmups):
                    self._dummy_run(self.model, num_tokens, self.kv_caches)
                self._dummy_run(self.model, num_tokens, self.kv_caches)

        end_time = time.perf_counter()
        end_free_gpu_memory = torch.cuda.mem_get_info()[0]
        elapsed_time = end_time - start_time
        cuda_graph_size = start_free_gpu_memory - end_free_gpu_memory
        # This usually takes 5~20 seconds.
        logger.info("Graph capturing finished in %.0f secs, took %.2f GiB",
                    elapsed_time, cuda_graph_size / (1 << 30))

    def initialize_kv_cache(self, num_blocks: int) -> None:
        assert len(self.kv_caches) == 0
        kv_cache_shape = FlashAttentionBackend.get_kv_cache_shape(
            num_blocks, self.block_size, self.num_kv_heads, self.head_size)
        for _ in range(self.num_attn_layers):
            self.kv_caches.append(
                torch.zeros(kv_cache_shape,
                            dtype=self.kv_cache_dtype,
                            device=self.device))<|MERGE_RESOLUTION|>--- conflicted
+++ resolved
@@ -19,12 +19,8 @@
                         LayerBlockType, cdiv, is_pin_memory_available)
 from vllm.v1.attention.backends.flash_attn import (FlashAttentionBackend,
                                                    FlashAttentionMetadata)
-<<<<<<< HEAD
+from vllm.v1.engine.mm_input_mapper import MMInputMapperClient
 from vllm.v1.outputs import ModelRunnerOutput, SamplerOutput
-=======
-from vllm.v1.engine.mm_input_mapper import MMInputMapperClient
-from vllm.v1.outputs import ModelRunnerOutput
->>>>>>> 2bfdbf2a
 from vllm.v1.sample.metadata import SamplingMetadata
 from vllm.v1.worker.gpu_input_batch import CachedRequestState, InputBatch
 
