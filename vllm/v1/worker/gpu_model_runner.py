import gc
import time
from typing import TYPE_CHECKING, Dict, List, Optional, Tuple, cast

import numpy as np
import torch
import torch.distributed
import torch.nn as nn

from vllm.attention.backends.abstract import AttentionType
from vllm.attention.layer import Attention
from vllm.config import CompilationLevel, VllmConfig
from vllm.distributed.parallel_state import graph_capture
from vllm.forward_context import set_forward_context
from vllm.inputs import INPUT_REGISTRY
from vllm.logger import init_logger
from vllm.model_executor.layers.rotary_embedding import MRotaryEmbedding
from vllm.model_executor.model_loader import get_model
from vllm.multimodal import MULTIMODAL_REGISTRY, MultiModalKwargs
from vllm.multimodal.utils import group_mm_inputs_by_modality
from vllm.sampling_params import SamplingType
from vllm.utils import (STR_DTYPE_TO_TORCH_DTYPE, DeviceMemoryProfiler,
                        LayerBlockType, cdiv, is_pin_memory_available)
from vllm.v1.attention.backends.flash_attn import (FlashAttentionBackend,
                                                   FlashAttentionMetadata)
from vllm.v1.core.encoder_cache_manager import compute_encoder_budget
from vllm.v1.engine.mm_input_mapper import MMInputMapperClient
from vllm.v1.kv_cache_interface import (FullAttentionSpec, KVCacheConfig,
                                        KVCacheSpec)
from vllm.v1.outputs import ModelRunnerOutput
from vllm.v1.sample.metadata import SamplingMetadata
from vllm.v1.utils import bind_kv_cache
from vllm.v1.worker.gpu_input_batch import CachedRequestState, InputBatch

if TYPE_CHECKING:
    from vllm.v1.core.scheduler import SchedulerOutput

logger = init_logger(__name__)


class GPUModelRunner:

    def __init__(
        self,
        vllm_config: VllmConfig,
        device: torch.device,
    ):
        self.vllm_config = vllm_config
        self.model_config = vllm_config.model_config
        self.cache_config = vllm_config.cache_config
        self.lora_config = vllm_config.lora_config
        self.load_config = vllm_config.load_config
        self.parallel_config = vllm_config.parallel_config
        self.scheduler_config = vllm_config.scheduler_config
        self.speculative_config = vllm_config.speculative_config
        self.prompt_adapter_config = vllm_config.prompt_adapter_config
        self.observability_config = vllm_config.observability_config

        model_config = self.model_config
        cache_config = self.cache_config
        scheduler_config = self.scheduler_config
        parallel_config = self.parallel_config
        self.device = device
        self.pin_memory = is_pin_memory_available()
        self.dtype = self.model_config.dtype
        if cache_config.cache_dtype == "auto":
            self.kv_cache_dtype = self.dtype
        else:
            self.kv_cache_dtype = STR_DTYPE_TO_TORCH_DTYPE[
                cache_config.cache_dtype]

        self.is_multimodal_model = model_config.is_multimodal_model
        self.sliding_window = model_config.get_sliding_window()
        self.block_size = cache_config.block_size
        self.max_model_len = model_config.max_model_len
        self.max_num_blocks_per_req = cdiv(self.max_model_len, self.block_size)
        self.max_num_tokens = scheduler_config.max_num_batched_tokens
        self.max_num_reqs = scheduler_config.max_num_seqs

        # Model-related.
        self.num_attn_layers = model_config.get_num_layers_by_block_type(
            parallel_config, LayerBlockType.attention)
        self.num_query_heads = model_config.get_num_attention_heads(
            parallel_config)
        self.num_kv_heads = model_config.get_num_kv_heads(parallel_config)
        self.head_size = model_config.get_head_size()
        self.hidden_size = model_config.get_hidden_size()

        # Multi-modal data support
        self.input_registry = INPUT_REGISTRY
        self.mm_registry = MULTIMODAL_REGISTRY

        # NOTE: Initialized input mapper is only used for processing dummy
        # multimodal data into multimodal kwargs for GPU memory profiling.
        self.mm_input_mapper_profiling = MMInputMapperClient(self.model_config)
        self.mm_input_mapper_profiling.use_cache = False

        encoder_compute_budget, encoder_cache_size = compute_encoder_budget(
            model_config=model_config,
            scheduler_config=scheduler_config,
        )
        self.max_num_encoder_input_tokens = encoder_compute_budget
        self.encoder_cache_size = encoder_cache_size

        # Lazy initialization
        # self.model: nn.Module  # Set after load_model
        self.kv_caches: List[torch.Tensor] = []
        # req_id -> (input_id -> encoder_output)
        self.encoder_cache: Dict[str, Dict[int, torch.Tensor]] = {}

        # Request states.
        self.requests: Dict[str, CachedRequestState] = {}
        # Persistent batch.
        self.input_batch = InputBatch(
            max_num_reqs=self.max_num_reqs,
            max_model_len=self.max_model_len,
            max_num_blocks_per_req=self.max_num_blocks_per_req,
            device=self.device,
            pin_memory=self.pin_memory,
            vocab_size=model_config.get_vocab_size(),
        )

        self.use_cuda_graph = (self.vllm_config.compilation_config.level
                               == CompilationLevel.PIECEWISE
                               and not self.model_config.enforce_eager)
        # TODO(woosuk): Provide an option to tune the max cudagraph batch size.
        # The convention is different.
        # self.cudagraph_batch_sizes sorts in ascending order.
        # The batch sizes in the config are in descending order.
        self.cudagraph_batch_sizes = list(
            reversed(
                self.vllm_config.compilation_config.cudagraph_capture_sizes))

        # Cache the device properties.
        self.device_properties = torch.cuda.get_device_properties(self.device)
        self.num_sms = self.device_properties.multi_processor_count

        # Persistent buffers for CUDA graphs.
        # Sizing `input_ids` to `max_num_tokens + 1` allows
        # `input_ids` to store the first token of the next
        # prompt chunk ("peek token") if a partial prefill
        # is scheduled in this step. The peek token is
        # required to compute prompt logprobs for a partial
        # prefill chunk.
        self.input_ids = torch.zeros(self.max_num_tokens + 1,
                                     dtype=torch.int32,
                                     device=self.device)
        self.positions = torch.zeros(self.max_num_tokens,
                                     dtype=torch.int64,
                                     device=self.device)

        # Only relevant for models using M-RoPE (e.g, Qwen2-VL)
        if self.model_config.uses_mrope:
            # NOTE: `mrope_positions` is implemented with one additional dummy
            # position on purpose to make it non-contiguous so that it can work
            # with torch compile.
            # See detailed explanation in https://github.com/vllm-project/vllm/pull/12128#discussion_r1926431923

            # NOTE: When M-RoPE is enabled, position ids are 3D regardless of
            # the modality of inputs. For text-only inputs, each dimension has
            # identical position IDs, making M-RoPE functionally equivalent to
            # 1D-RoPE.
            # See page 5 of https://arxiv.org/abs/2409.12191
            self.mrope_positions = torch.zeros((3, self.max_num_tokens + 1),
                                               dtype=torch.int64,
                                               device=self.device)
            self.mrope_positions_cpu = torch.zeros(
                (3, self.max_num_tokens + 1),
                dtype=torch.int64,
                device="cpu",
                pin_memory=self.pin_memory)

        self.inputs_embeds = torch.zeros(
            (self.max_num_tokens, self.hidden_size),
            dtype=self.dtype,
            device=self.device)

        # OPTIMIZATION: Cache the tensors rather than creating them every step.
        self.arange_np = np.arange(max(self.max_num_reqs + 1,
                                       self.max_model_len,
                                       self.max_num_tokens),
                                   dtype=np.int32)
        # NOTE(woosuk): These tensors are "stateless", i.e., they are literally
        # a faster version of creating a new tensor every time. Thus, we should
        # not make any assumptions about the values in these tensors.
        self.input_ids_cpu = torch.zeros(self.max_num_tokens + 1,
                                         dtype=torch.int32,
                                         device="cpu",
                                         pin_memory=self.pin_memory)
        self.input_ids_np = self.input_ids_cpu.numpy()
        self.positions_cpu = torch.zeros(self.max_num_tokens,
                                         dtype=torch.int64,
                                         device="cpu",
                                         pin_memory=self.pin_memory)
        self.positions_np = self.positions_cpu.numpy()
        self.slot_mapping_cpu = torch.zeros(self.max_num_tokens,
                                            dtype=torch.int32,
                                            device="cpu",
                                            pin_memory=self.pin_memory)
        self.slot_mapping_np = self.slot_mapping_cpu.numpy()
        self.query_start_loc_cpu = torch.zeros(self.max_num_reqs + 1,
                                               dtype=torch.int32,
                                               device="cpu",
                                               pin_memory=self.pin_memory)
        self.query_start_loc_np = self.query_start_loc_cpu.numpy()
        self.seq_lens_cpu = torch.zeros(self.max_num_reqs,
                                        dtype=torch.int32,
                                        device="cpu",
                                        pin_memory=self.pin_memory)
        self.seq_lens_np = self.seq_lens_cpu.numpy()

    def _update_states(self, scheduler_output: "SchedulerOutput") -> None:
        # Remove stopped requests from the cached states.
        # Keep the states of the preempted requests.
        for req_id in scheduler_output.finished_req_ids:
            self.requests.pop(req_id, None)
            self.encoder_cache.pop(req_id, None)

        # Free the cached encoder outputs.
        for req_id, input_id in scheduler_output.free_encoder_input_ids:
            encoder_outputs = self.encoder_cache.get(req_id)
            if encoder_outputs is not None:
                encoder_outputs.pop(input_id, None)
                if not encoder_outputs:
                    self.encoder_cache.pop(req_id, None)

        # Remove the requests from the persistent batch.
        stopped_req_ids = set().union(
            scheduler_output.preempted_req_ids,
            scheduler_output.finished_req_ids,
        )
        removed_req_indices: List[int] = []
        for req_id in stopped_req_ids:
            req_index = self.input_batch.remove_request(req_id)
            if req_index is not None:
                removed_req_indices.append(req_index)

        # Update the states of the running requests.
        for req_data in scheduler_output.scheduled_running_reqs:
            req_id = req_data.req_id
            req_state = self.requests[req_id]
            req_index = self.input_batch.req_id_to_index[req_id]

            # Update the num_computed_tokens.
            req_state.num_computed_tokens = req_data.num_computed_tokens
            self.input_batch.num_computed_tokens_cpu[req_index] = (
                req_data.num_computed_tokens)

            # Update the block table.
            num_new_blocks = len(req_data.new_block_ids)
            if num_new_blocks == 0:
                continue
            start_index = len(req_state.block_ids)
            req_state.block_ids.extend(req_data.new_block_ids)
            self.input_batch.block_table.append_row(req_index, start_index,
                                                    req_data.new_block_ids)

            # Remove from prompt logprobs once out of prefill phase.
            if (req_id in self.input_batch.num_prompt_logprobs
                    and req_id != scheduler_output.partial_req_id):
                del self.input_batch.num_prompt_logprobs[req_id]

        req_ids_to_add: List[str] = []
        # Add new requests to the cached states.
        for new_req_data in scheduler_output.scheduled_new_reqs:
            req_id = new_req_data.req_id
            sampling_params = new_req_data.sampling_params
            if sampling_params.sampling_type == SamplingType.RANDOM_SEED:
                generator = torch.Generator(device=self.device)
                generator.manual_seed(sampling_params.seed)
            else:
                generator = None

            self.requests[req_id] = CachedRequestState(
                req_id=req_id,
                prompt_token_ids=new_req_data.prompt_token_ids,
                prompt=new_req_data.prompt,
                mm_inputs=new_req_data.mm_inputs,
                mm_positions=new_req_data.mm_positions,
                sampling_params=sampling_params,
                generator=generator,
                block_ids=new_req_data.block_ids,
                num_computed_tokens=new_req_data.num_computed_tokens,
                output_token_ids=[],
            )

            # Only relevant for models using M-RoPE (e.g, Qwen2-VL)
            if self.model_config.uses_mrope:
                image_grid_thw = []
                video_grid_thw = []
                for mm_input in self.requests[req_id].mm_inputs:
                    if mm_input.get("image_grid_thw") is not None:
                        image_grid_thw.extend(
                            mm_input["image_grid_thw"].tolist())
                    if mm_input.get("video_grid_thw") is not None:
                        video_grid_thw.extend(
                            mm_input["video_grid_thw"].tolist())

                hf_config = self.model_config.hf_config

                self.requests[req_id].mrope_positions, \
                    self.requests[req_id].mrope_position_delta = \
                    MRotaryEmbedding.get_input_positions_tensor(
                        self.requests[req_id].prompt_token_ids,
                        image_grid_thw=image_grid_thw,
                        video_grid_thw=video_grid_thw,
                        image_token_id=hf_config.image_token_id,
                        video_token_id=hf_config.video_token_id,
                        vision_start_token_id=hf_config.vision_start_token_id,
                        vision_end_token_id=hf_config.vision_end_token_id,
                        spatial_merge_size=hf_config.vision_config.
                        spatial_merge_size,
                    )

            req_ids_to_add.append(req_id)

        # Update the cached states of the resumed requests.
        for res_req_data in scheduler_output.scheduled_resumed_reqs:
            req_id = res_req_data.req_id
            req_state = self.requests[req_id]

            req_state.block_ids = res_req_data.block_ids
            req_state.num_computed_tokens = res_req_data.num_computed_tokens
            req_ids_to_add.append(req_id)

        # Add the new or resumed requests to the persistent batch.
        # The smaller empty indices are filled first.
        removed_req_indices = sorted(removed_req_indices, reverse=True)
        for req_id in req_ids_to_add:
            req_state = self.requests[req_id]
            if removed_req_indices:
                # Fill the empty index.
                req_index = removed_req_indices.pop()
            else:
                # Append to the end.
                req_index = None
            self.input_batch.add_request(req_state, req_index)

        # Condense the batched states if there are empty indices.
        if removed_req_indices:
            self.input_batch.condense(removed_req_indices)

    def _prepare_inputs(self, scheduler_output: "SchedulerOutput"):
        total_num_scheduled_tokens = scheduler_output.total_num_scheduled_tokens
        assert total_num_scheduled_tokens > 0
        num_reqs = self.input_batch.num_reqs
        assert num_reqs > 0

        # OPTIMIZATION: Start copying the block table first.
        # This way, we can overlap the copy with the following CPU operations.
        self.input_batch.block_table.commit(num_reqs)

        # Get the number of scheduled tokens for each request.
        # TODO: The Python loop can be slow. Optimize.
        num_scheduled_tokens = []
        max_num_scheduled_tokens = 0
        for req_id in self.input_batch.req_ids[:num_reqs]:
            assert req_id is not None
            num_tokens = scheduler_output.num_scheduled_tokens[req_id]
            num_scheduled_tokens.append(num_tokens)
            max_num_scheduled_tokens = max(max_num_scheduled_tokens,
                                           num_tokens)
        num_scheduled_tokens = np.array(num_scheduled_tokens, dtype=np.int32)
        assert max_num_scheduled_tokens > 0

        # Get request indices.
        # E.g., [2, 5, 3] -> [0, 0, 1, 1, 1, 1, 1, 2, 2, 2]
        req_indices = np.repeat(self.arange_np[:num_reqs],
                                num_scheduled_tokens)

        # Get batched arange.
        # E.g., [2, 5, 3] -> [0, 1, 0, 1, 2, 3, 4, 0, 1, 2]
        # Equivalent to but faster than:
        # np.concatenate([np.arange(n) for n in num_scheduled_tokens])
        # Step 1. [2, 5, 3] -> [2, 7, 10]
        cu_num_tokens = np.cumsum(num_scheduled_tokens)
        # Step 2. [2, 7, 10] -> [0, 0, 2, 2, 2, 2, 2, 7, 7, 7]
        cumsums_offsets = np.repeat(cu_num_tokens - num_scheduled_tokens,
                                    num_scheduled_tokens)
        # Step 3. [0, 1, 0, 1, 2, 3, 4, 0, 1, 2]
        arange = self.arange_np[:total_num_scheduled_tokens] - cumsums_offsets

        # Get positions.
        positions_np = self.positions_np[:total_num_scheduled_tokens]
        np.add(self.input_batch.num_computed_tokens_cpu[req_indices],
               arange,
               out=positions_np)

        # Calculate M-RoPE positions.
        # Only relevant for models using M-RoPE (e.g, Qwen2-VL)
        if self.model_config.uses_mrope:
            self._calc_mrope_positions(scheduler_output)

        # Get token indices.
        # E.g., [0, 1, 0, 1, 2, 3, 4, 0, 1, 2]
        # -> [0, 1, M, M + 1, M + 2, M + 3, M + 4, 2 * M, 2 * M + 1, 2 * M + 2]
        # where M is the max_model_len.
        token_indices = (positions_np +
                         req_indices * self.input_batch.token_ids_cpu.shape[1])
        # Number of input id tokens to copy from CPU to GPU
        num_copy_tokens = total_num_scheduled_tokens
        flat_token_ids_cpu_tensor = (
            self.input_batch.token_ids_cpu_tensor.flatten())
        partial_req_id = scheduler_output.partial_req_id
        if (partial_req_id
                and partial_req_id in self.input_batch.num_prompt_logprobs):
            # To facilitate computing prompt logprobs of the last token
            # in a partial prefill chunk, inject the first token of the next
            # prefill chunk ("peek token") at the last index of the
            # CPU-side input ids tensor; note that this token is not passed
            # as input to the model
            num_copy_tokens = total_num_scheduled_tokens + 1
            self.input_ids_cpu[
                total_num_scheduled_tokens] = flat_token_ids_cpu_tensor[
                    token_indices[-1] + 1]

        # NOTE(woosuk): We use torch.index_select instead of np.take here
        # because torch.index_select is much faster than np.take for large
        # tensors.
        torch.index_select(flat_token_ids_cpu_tensor,
                           0,
                           torch.from_numpy(token_indices),
                           out=self.input_ids_cpu[:total_num_scheduled_tokens])

        # Calculate the slot mapping.
        # E.g., [0, 1, 0, 1, 2, 3, 4, 0, 1, 2]
        # -> [0, 0, K, K, K + 1, K + 1, K + 2, 2 * K, 2 * K, 2 * K + 1]
        # where K is the max_num_blocks_per_req and the block size is 2.
        # NOTE(woosuk): We can't simply use `token_indices // block_size` here
        # because M (max_model_len) is not necessarily divisible by block_size.
        block_table_indices = (req_indices * self.max_num_blocks_per_req +
                               positions_np // self.block_size)
        # NOTE(woosuk): We use torch.index_select instead of np.take here
        # because torch.index_select is much faster than np.take for large
        # tensors.
        block_table_cpu = self.input_batch.block_table.get_cpu_tensor()
        block_numbers = block_table_cpu.flatten()[block_table_indices].numpy()
        block_offsets = positions_np % self.block_size
        np.add(block_numbers * self.block_size,
               block_offsets,
               out=self.slot_mapping_np[:total_num_scheduled_tokens])

        # Prepare the attention metadata.
        self.query_start_loc_np[0] = 0
        self.query_start_loc_np[1:num_reqs + 1] = cu_num_tokens

        self.seq_lens_np[:num_reqs] = (
            self.input_batch.num_computed_tokens_cpu[:num_reqs] +
            num_scheduled_tokens)
        max_seq_len = self.seq_lens_np[:num_reqs].max()

        # Copy the tensors to the GPU.
        # If prompt logprobs must be computed for a partial request,
        # this line also copies the "peek token" to GPU, as the last
        # element of `input_ids`
        self.input_ids[:num_copy_tokens].copy_(
            self.input_ids_cpu[:num_copy_tokens], non_blocking=True)
        if self.model_config.uses_mrope:
            # Only relevant for models using M-RoPE (e.g, Qwen2-VL)
            self.mrope_positions[:, :total_num_scheduled_tokens].copy_(
                self.mrope_positions_cpu[:, :total_num_scheduled_tokens],
                non_blocking=True)
        else:
            # Common case (1D positions)
            self.positions[:total_num_scheduled_tokens].copy_(
                self.positions_cpu[:total_num_scheduled_tokens],
                non_blocking=True)
        query_start_loc = self.query_start_loc_cpu[:num_reqs + 1].to(
            self.device, non_blocking=True)
        seq_lens = self.seq_lens_cpu[:num_reqs].to(self.device,
                                                   non_blocking=True)
        slot_mapping = self.slot_mapping_cpu[:total_num_scheduled_tokens].to(
            self.device, non_blocking=True).long()

        # Prepare for cascade attention if needed.
        common_prefix_len = (scheduler_output.num_common_prefix_blocks *
                             self.block_size)
        if common_prefix_len == 0:
            # Common case.
            use_cascade = False
        else:
            # NOTE(woosuk): Cascade attention uses two attention kernels: one
            # for the common prefix and the other for the rest. For the first
            # kernel, we concatenate all the query tokens (possibly from
            # different requests) and treat them as if they are from the same
            # request. Then, we use bi-directional attention to process the
            # common prefix in the KV cache. Importantly, this means that the
            # first kernel does not do any masking.

            # Consider the following example:
            # Request 1's input query: [D, E, X]
            # Request 1's kv cache: [A, B, C, D, E, X]
            # Request 1's num_computed_tokens: 3 (i.e., [A, B, C])
            # Request 2's input query: [E, Y]
            # Request 2's kv cache: [A, B, C, D, E, Y]
            # Request 2's num_computed_tokens: 4 (i.e., [A, B, C, D])

            # If we use [A, B, C, D, E] as the common prefix, then the
            # first kernel will compute the bi-directional attention between
            # input query [D, E, X, E, Y] and common prefix [A, B, C, D, E].
            # However, this is wrong because D in Request 1 should not attend to
            # E in the common prefix (i.e., we need masking).
            # To avoid this, [A, B, C, D] should be the common prefix.
            # That is, the common prefix should be capped by the minimum
            # num_computed_tokens among the requests, and plus one to include
            # the first token of the query.

            # In practice, we use [A, B, C] as the common prefix, instead of
            # [A, B, C, D] (i.e., the common prefix is capped by the minimum
            # num_computed_tokens, without plus one).
            # This is because of an implementation detail: We want to always
            # use two kernels for cascade attention. Let's imagine:
            # Request 3's input query: [D]
            # Request 3's kv cache: [A, B, C, D]
            # Request 3's num_computed_tokens: 4 (i.e., [A, B, C, D])
            # If we use [A, B, C, D] as the common prefix for Request 1-3,
            # then Request 3 will be processed only by the first kernel,
            # and the second kernel will get an empty input. While this is not
            # a fundamental problem, our current implementation does not support
            # this case.
            common_prefix_len = min(
                common_prefix_len,
                self.input_batch.num_computed_tokens_cpu[:num_reqs].min())
            # common_prefix_len should be a multiple of the block size.
            common_prefix_len = (common_prefix_len // self.block_size *
                                 self.block_size)
            use_cascade = FlashAttentionBackend.use_cascade_attention(
                common_prefix_len=common_prefix_len,
                query_lens=num_scheduled_tokens,
                num_query_heads=self.num_query_heads,
                num_kv_heads=self.num_kv_heads,
                use_alibi=False,  # FIXME
                use_sliding_window=self.sliding_window is not None,
                num_sms=self.num_sms,
            )

        if use_cascade:
            # TODO: Optimize.
            cu_prefix_query_lens = torch.tensor(
                [0, total_num_scheduled_tokens],
                dtype=torch.int32,
                device=self.device)
            prefix_kv_lens = torch.tensor([common_prefix_len],
                                          dtype=torch.int32,
                                          device=self.device)
            suffix_kv_lens = (self.seq_lens_np[:num_reqs] - common_prefix_len)
            suffix_kv_lens = torch.from_numpy(suffix_kv_lens).to(self.device)
        else:
            cu_prefix_query_lens = None
            prefix_kv_lens = None
            suffix_kv_lens = None

        attn_metadata = FlashAttentionMetadata(
            num_actual_tokens=total_num_scheduled_tokens,
            max_query_len=max_num_scheduled_tokens,
            query_start_loc=query_start_loc,
            max_seq_len=max_seq_len,
            seq_lens=seq_lens,
            block_table=(
                self.input_batch.block_table.get_device_tensor()[:num_reqs]),
            slot_mapping=slot_mapping,
            use_cascade=use_cascade,
            common_prefix_len=common_prefix_len,
            cu_prefix_query_lens=cu_prefix_query_lens,
            prefix_kv_lens=prefix_kv_lens,
            suffix_kv_lens=suffix_kv_lens,
        )
        # NOTE(woosuk): Due to chunked prefills, there can be at most 1 partial
        # request in the batch. While we should not sample any token from this
        # partial request, we do so for simplicity. We will ignore the sampled
        # token from the partial request.
        # TODO: Support prompt logprobs.
        logits_indices = query_start_loc[1:] - 1
        return attn_metadata, logits_indices

    def _calc_mrope_positions(self, scheduler_output: "SchedulerOutput"):
        mrope_pos_ptr = 0
        num_reqs = self.input_batch.num_reqs
        for index, req_id in enumerate(self.input_batch.req_ids[:num_reqs]):
            assert req_id is not None

            req = self.requests[req_id]
            assert req.mrope_positions is not None

            num_computed_tokens = \
                self.input_batch.num_computed_tokens_cpu[index]
            num_scheduled_tokens = \
                scheduler_output.num_scheduled_tokens[req_id]
            num_prompt_tokens = len(req.prompt_token_ids)

            if num_computed_tokens + num_scheduled_tokens > num_prompt_tokens:
                prompt_part_len = max(0,
                                      num_prompt_tokens - num_computed_tokens)
                completion_part_len = max(
                    0, num_scheduled_tokens - prompt_part_len)
            else:
                prompt_part_len = num_scheduled_tokens
                completion_part_len = 0

            assert num_scheduled_tokens == prompt_part_len + completion_part_len

            if prompt_part_len > 0:
                # prompt's mrope_positions are pre-computed
                dst_start = mrope_pos_ptr
                dst_end = mrope_pos_ptr + prompt_part_len
                src_start = num_computed_tokens
                src_end = num_computed_tokens + prompt_part_len

                self.mrope_positions_cpu[:, dst_start:dst_end] = \
                    req.mrope_positions[:,src_start:src_end]

                mrope_pos_ptr += prompt_part_len

            if completion_part_len > 0:
                # compute completion's mrope_positions on-the-fly
                dst_start = mrope_pos_ptr
                dst_end = mrope_pos_ptr + completion_part_len

                self.mrope_positions_cpu[:, dst_start:dst_end] = \
                    MRotaryEmbedding.get_next_input_positions_tensor(
                        req.mrope_position_delta,
                        context_len=num_computed_tokens +
                        prompt_part_len,
                        seq_len=num_computed_tokens +
                        prompt_part_len +
                        completion_part_len,
                    )

                mrope_pos_ptr += completion_part_len

    def _prepare_sampling(
        self,
        scheduler_output: "SchedulerOutput",
    ) -> SamplingMetadata:
        skip_copy = True
        if (scheduler_output.finished_req_ids
                or scheduler_output.preempted_req_ids):
            skip_copy = False
        if (scheduler_output.scheduled_new_reqs
                or scheduler_output.scheduled_resumed_reqs):
            skip_copy = False
        # Create the sampling metadata.
        req_id_output_token_ids: Dict[str, List[int]] = \
            {req_id: req.output_token_ids \
                for req_id, req in self.requests.items()}

        sampling_metadata = self.input_batch.make_sampling_metadata(
            req_id_output_token_ids, skip_copy)
        return sampling_metadata

    def _execute_encoder(self, scheduler_output: "SchedulerOutput"):
        scheduled_encoder_inputs = scheduler_output.scheduled_encoder_inputs
        if not scheduled_encoder_inputs:
            return

        # Batch the multi-modal inputs.
        mm_inputs: List[MultiModalKwargs] = []
        req_input_ids: List[Tuple[str, int]] = []
        for req_id, encoder_input_ids in scheduled_encoder_inputs.items():
            req_state = self.requests[req_id]
            for input_id in encoder_input_ids:
                mm_inputs.append(req_state.mm_inputs[input_id])
                req_input_ids.append((req_id, input_id))

        # Batch mm inputs as much as we can: if a request in the batch has
        # multiple modalities or a different modality than the previous one,
        # we process it separately to preserve item order.
        # FIXME(ywang96): This is a hacky way to deal with multiple modalities
        # in the same batch while still being able to benefit from batching
        # multimodal inputs. The proper solution should be reordering the
        # encoder outputs.
        grouped_mm_inputs_list = group_mm_inputs_by_modality(mm_inputs)

        encoder_outputs = []
        for grouped_mm_inputs in grouped_mm_inputs_list:
            batched_mm_inputs = MultiModalKwargs.batch(grouped_mm_inputs)
            batched_mm_inputs = MultiModalKwargs.as_kwargs(batched_mm_inputs,
                                                           device=self.device)

            # Run the encoder.
            # `curr_group_outputs` is either of the following:
            # 1. A tensor of shape (num_items, feature_size, hidden_size)
            # in case feature_size is fixed across all multimodal items.
            # 2. A list or tuple (length: num_items) of tensors, each of shape
            # (feature_size, hidden_size) in case the feature size is dynamic
            # depending on the input multimodal items.
            curr_group_outputs = self.model.get_multimodal_embeddings(
                **batched_mm_inputs)

            for output in curr_group_outputs:
                encoder_outputs.append(output)

        # Cache the encoder outputs.
        for (req_id, input_id), output in zip(req_input_ids, encoder_outputs):
            if req_id not in self.encoder_cache:
                self.encoder_cache[req_id] = {}
            self.encoder_cache[req_id][input_id] = output

    def _gather_encoder_outputs(
        self,
        scheduler_output: "SchedulerOutput",
    ) -> List[torch.Tensor]:
        encoder_outputs: List[torch.Tensor] = []
        num_reqs = self.input_batch.num_reqs
        for req_id in self.input_batch.req_ids[:num_reqs]:
            assert req_id is not None
            num_scheduled_tokens = scheduler_output.num_scheduled_tokens[
                req_id]
            req_state = self.requests[req_id]
            num_computed_tokens = req_state.num_computed_tokens
            mm_positions = req_state.mm_positions
            for i, pos_info in enumerate(mm_positions):
                start_pos = pos_info["offset"]
                num_encoder_tokens = pos_info["length"]

                # The encoder output is needed if the two ranges overlap:
                # [num_computed_tokens,
                #  num_computed_tokens + num_scheduled_tokens) and
                # [start_pos, start_pos + num_encoder_tokens)
                if start_pos >= num_computed_tokens + num_scheduled_tokens:
                    # The encoder output is not needed in this step.
                    break
                if start_pos + num_encoder_tokens <= num_computed_tokens:
                    # The encoder output is already processed and stored
                    # in the decoder's KV cache.
                    continue

                start_idx = max(num_computed_tokens - start_pos, 0)
                end_idx = min(
                    num_computed_tokens - start_pos + num_scheduled_tokens,
                    num_encoder_tokens)
                assert start_idx < end_idx
                assert req_id in self.encoder_cache
                assert i in self.encoder_cache[req_id]
                encoder_output = self.encoder_cache[req_id][i]
                encoder_outputs.append(encoder_output[start_idx:end_idx])
        return encoder_outputs

    def get_model(self) -> nn.Module:
        return self.model

    @torch.inference_mode()
    def execute_model(
        self,
        scheduler_output: "SchedulerOutput",
    ) -> ModelRunnerOutput:
        self._update_states(scheduler_output)

        if self.is_multimodal_model:
            # Run the multimodal encoder if any.
            self._execute_encoder(scheduler_output)
            encoder_outputs = self._gather_encoder_outputs(scheduler_output)
        else:
            encoder_outputs = []

        # Prepare the decoder inputs.
        attn_metadata, logits_indices = self._prepare_inputs(scheduler_output)
        num_scheduled_tokens = scheduler_output.total_num_scheduled_tokens
        if (self.use_cuda_graph
                and num_scheduled_tokens <= self.cudagraph_batch_sizes[-1]):
            # Use piecewise CUDA graphs.
            # Add padding to the batch size.
            num_input_tokens = self.vllm_config.pad_for_cudagraph(
                num_scheduled_tokens)
        else:
            # Eager mode.
            num_input_tokens = num_scheduled_tokens
        attn_metadata.num_input_tokens = num_input_tokens

        if self.is_multimodal_model:
            # NOTE(woosuk): To unify token ids and soft tokens (vision
            # embeddings), we always use embeddings (rather than token ids)
            # as input to the multimodal model, even when the input is text.
            input_ids = self.input_ids[:num_scheduled_tokens]
            if encoder_outputs:
                inputs_embeds = self.model.get_input_embeddings(
                    input_ids, encoder_outputs)
            else:
                inputs_embeds = self.model.get_input_embeddings(input_ids)
            # TODO(woosuk): Avoid the copy. Optimize.
            self.inputs_embeds[:num_scheduled_tokens].copy_(inputs_embeds)
            inputs_embeds = self.inputs_embeds[:num_input_tokens]
            input_ids = None
        else:
            # For text-only models, we use token ids as input.
            # While it is possible to use embeddings as input just like the
            # multimodal models, it is not desirable for performance since
            # then the embedding layer is not included in the CUDA graph.
            input_ids = self.input_ids[:num_input_tokens]
            inputs_embeds = None

        # Run the decoder.
        # Use persistent buffers for CUDA graphs.
        with set_forward_context(attn_metadata, self.vllm_config):
            positions = self.mrope_positions[:, :num_input_tokens] \
                if self.model_config.uses_mrope \
                else self.positions[:num_input_tokens]
            hidden_states = self.model(
                input_ids=input_ids,
                positions=positions,
                kv_caches=self.kv_caches,
                attn_metadata=None,
                inputs_embeds=inputs_embeds,
            )
        hidden_states = hidden_states[:num_scheduled_tokens]
        sample_hidden_states = hidden_states[logits_indices]
        logits = self.model.compute_logits(sample_hidden_states, None)

        # Sample the next token and get logprobs if needed.
        sampling_metadata = self._prepare_sampling(scheduler_output)
        sampler_output = self.model.sample(
            logits=logits,
            sampling_metadata=sampling_metadata,
        )

<<<<<<< HEAD
        # Compute prompt logprobs if needed.
        # NOTE(rob): for simplicity, compute prompt logprobs for each
        # prompt separately. Prompt logprobs are rare (used for eval),
        # and few prefills per batch, so prioritize simple over optimal.
        prompt_logprobs_dict: Dict[str, Tuple[torch.Tensor, torch.Tensor]] = {}
        if self.input_batch.num_prompt_logprobs:
            # Prompt token ids are required for computing prompt logprobs
            assert input_ids is not None
        for (request_id, num_prompt_logprobs
             ) in self.input_batch.num_prompt_logprobs.items():

            # Compute the positions of the prompt tokens
            num_scheduled_tokens = scheduler_output.num_scheduled_tokens[
                request_id]
            is_partial_req = request_id == scheduler_output.partial_req_id
            req_idx = self.input_batch.req_id_to_index[request_id]
            # Index of this request's first scheduled prompt token within
            # model input token vector
            start_idx_in_inp_ids = self.query_start_loc_np[req_idx].item()
            # Unless request is partial,
            num_scheduled_prompt_tokens = (
                num_scheduled_tokens if is_partial_req
                # Exclude the sample token if there is one.
                else num_scheduled_tokens - 1)
            end_idx_in_inp_ids = (start_idx_in_inp_ids +
                                  num_scheduled_prompt_tokens)
            prompt_hidden_states = (
                hidden_states[start_idx_in_inp_ids:end_idx_in_inp_ids])
            logits = self.model.compute_logits(prompt_hidden_states, None)
            # - Offset `prompt_indices` by 1 because (in general) the logprob
            #   distribution at sequence position i is predicting position i+1.
            #   Note: for partial prefill chunks, `end_idx_in_inp_idx + 1`
            #   points to the "peek token" index i.e. the first token of the
            #   next chunk, which is what is predicted by the prompt logprobs
            #   of the last token in the current chunk.
            chunk_prompt_token_ids = self.input_ids[start_idx_in_inp_ids +
                                                    1:end_idx_in_inp_ids + 1]
            # Compute prompt logprobs.
            prompt_logprobs_dict[request_id] = self.model.sampler.get_logprobs(
                logits,
                num_prompt_logprobs,
                token_ids=chunk_prompt_token_ids  #type: ignore
            )
        sampled_token_ids = sampler_output.sampled_token_ids
=======
>>>>>>> f26d7907
        # TODO(woosuk): The following loop can be slow since it iterates over
        # the requests one by one. Optimize.
        num_reqs = self.input_batch.num_reqs
        request_seq_lens: List[Tuple[int, CachedRequestState, int]] = []
        for i, req_id in enumerate(self.input_batch.req_ids[:num_reqs]):
            assert req_id is not None
            req_state = self.requests[req_id]
            seq_len = (req_state.num_computed_tokens +
                       scheduler_output.num_scheduled_tokens[req_id])
            assert seq_len <= req_state.num_tokens
            if seq_len == req_state.num_tokens:
                # Append the sampled token to the output token ids.
                self.input_batch.num_tokens[i] += 1
                # OPTIMIZATION: Priming the state updates for later updates.
                req_state.output_token_ids.append(0)
                request_seq_lens.append((i, req_state, seq_len))
            else:
                # Ignore the sampled token from the partial request.
                # Rewind the generator state as if the token was not sampled.
                generator = self.input_batch.generators.get(i)
                if generator is not None:
                    # This relies on cuda-specific torch-internal impl details
                    generator.set_offset(generator.get_offset() - 4)

        # num_reqs entries should be non-None
        assert all(
            req_id is not None for req_id in
            self.input_batch.req_ids[:num_reqs]), "req_ids contains None"
        req_ids = cast(List[str], self.input_batch.req_ids[:num_reqs])

<<<<<<< HEAD
=======
        # NOTE: GPU -> CPU Sync happens here.
        # Move as many CPU operations as possible before this sync point.
        sampled_token_ids = sampler_output.sampled_token_ids.tolist()
        # Update with the actual token ids
        for i, req_state, seq_len in request_seq_lens:
            token_id = sampled_token_ids[i]
            self.input_batch.token_ids_cpu[i, seq_len] = token_id
            req_state.output_token_ids[-1] = token_id

        if sampler_output.logprob_token_ids is None:
            logprob_token_ids = None
        else:
            logprob_token_ids = sampler_output.logprob_token_ids.cpu()
        if sampler_output.logprobs is None:
            logprobs = None
        else:
            logprobs = sampler_output.logprobs.cpu()

>>>>>>> f26d7907
        model_runner_output = ModelRunnerOutput(
            req_ids=req_ids,
            req_id_to_index=self.input_batch.req_id_to_index,
            sampled_token_ids=sampled_token_ids,
            logprob_token_ids_cpu=sampler_output.logprob_token_ids,
            logprobs_cpu=sampler_output.logprobs,
            prompt_logprobs_dict=prompt_logprobs_dict,
        )
        return model_runner_output

    def load_model(self) -> None:
        logger.info("Starting to load model %s...", self.model_config.model)
        with DeviceMemoryProfiler() as m:  # noqa: SIM117
            self.model = get_model(vllm_config=self.vllm_config)

        self.model_memory_usage = m.consumed_memory
        logger.info("Loading model weights took %.4f GB",
                    self.model_memory_usage / float(2**30))

    @torch.inference_mode()
    def _dummy_run(
        self,
        num_tokens: int,
        kv_caches: Optional[List[torch.Tensor]] = None,
    ) -> torch.Tensor:
        model = self.model
        if kv_caches is None:
            kv_caches = self.kv_caches
        if self.is_multimodal_model:
            input_ids = None
            inputs_embeds = self.inputs_embeds[:num_tokens]
        else:
            input_ids = self.input_ids[:num_tokens]
            inputs_embeds = None
        with set_forward_context(None, self.vllm_config):
            positions = self.mrope_positions[:, :num_tokens] \
                if self.model_config.uses_mrope \
                else self.positions[:num_tokens]
            hidden_states = model(
                input_ids=input_ids,
                positions=positions,
                kv_caches=kv_caches,
                attn_metadata=None,
                inputs_embeds=inputs_embeds,
            )
        return hidden_states

    def profile_run(self) -> None:
        # use an empty tensor instead of `None`` to force Dynamo to pass
        # it by reference, rather by specializing on the value `None`.
        # the `dtype` argument does not matter, and we use `float32` as
        # a placeholder (it has wide hardware support).
        # it is important to create tensors inside the loop, rather than
        # multiplying the list, to avoid Dynamo from treating them as
        # tensor aliasing.
        dummy_kv_caches = [
            torch.tensor([], dtype=torch.float32, device=self.device)
            for _ in range(self.num_attn_layers)
        ]

        # Profile with multimodal encoder & encoder cache.
        # TODO: handle encoder-decoder models once we support them.
        if (self.is_multimodal_model and self.max_num_encoder_input_tokens > 0
                and self.encoder_cache_size > 0):

            # NOTE: Currently model is profiled with a single non-text
            # modality with the max possible input tokens even when
            # it supports multiple.
            max_tokens_by_modality_dict = MULTIMODAL_REGISTRY.get_max_tokens_per_item_by_nonzero_modality(  # noqa: E501
                self.model_config)
            dummy_data_modality, max_tokens_per_mm_item = max(
                max_tokens_by_modality_dict.items(), key=lambda item: item[1])

            # Check how many items of this modality can be supported by
            # the encoder budget.
            encoder_budget = min(self.max_num_encoder_input_tokens,
                                 self.encoder_cache_size)

            max_num_mm_items_encoder_budget = cdiv(encoder_budget,
                                                   max_tokens_per_mm_item)

            # Check how many items of this modality can be supported by
            # the decoder budget.
            max_mm_items_per_req = self.mm_registry.get_mm_limits_per_prompt(
                self.model_config)[dummy_data_modality]

            # NOTE: We do not consider max_num_batched_tokens on purpose
            # because the multimodal embeddings can be generated in advance
            # and chunked prefilled.
            max_num_mm_items_decoder_budget = self.max_num_reqs * \
                max_mm_items_per_req

            max_num_mm_items = min(max_num_mm_items_encoder_budget,
                                   max_num_mm_items_decoder_budget)

            logger.info(
                "Encoder cache will be initialized with a budget of %s tokens,"
                " and profiled with %s %s items of the maximum feature size.",
                encoder_budget, max_num_mm_items, dummy_data_modality)

            # Create dummy batch of multimodal inputs.
            dummy_request_data = self.input_registry.dummy_data_for_profiling(
                model_config=self.model_config,
                seq_len=self.max_num_tokens,
                mm_registry=self.mm_registry,
            )
            dummy_mm_data = dummy_request_data.multi_modal_data

            # Dummy data definition in V0 may contain multiple multimodal items
            # (e.g, multiple images) for a single request, therefore here we
            # always replicate first item by max_num_mm_items times since in V1
            # they are scheduled to be processed separately.

            # Case when models have a merged processor, their dummy data is
            # already batched `MultiModalKwargs`, therefore we take the first
            # `MultiModalKwargsItem` from the desired modality to profile on.
            if isinstance(dummy_mm_data, MultiModalKwargs):
                dummy_mm_item = dummy_mm_data.get_item(
                    modality=dummy_data_modality, item_index=0)
                dummy_mm_kwargs = MultiModalKwargs.from_items([dummy_mm_item])

            # Case when models have dummy data explicitly defined as
            # `MultiModalDataDict`, so they need to be processed through input
            # mapper.
            # TODO (ywang96): deprecate this path once merged processor is
            # supported on all models.
            else:
                mm_kwargs_list = self.mm_input_mapper_profiling.process_inputs(
                    mm_data=dummy_mm_data,
                    mm_hashes=None,
                    mm_processor_kwargs=None,
                    precomputed_mm_inputs=None)
                dummy_mm_kwargs = mm_kwargs_list[0]

            batched_dummy_mm_inputs = MultiModalKwargs.batch(
                [dummy_mm_kwargs] * max_num_mm_items)
            batched_dummy_mm_inputs = MultiModalKwargs.as_kwargs(
                batched_dummy_mm_inputs, device=self.device)

            # Run multimodal encoder.
            dummy_encoder_outputs = self.model.get_multimodal_embeddings(
                **batched_dummy_mm_inputs)
            assert len(dummy_encoder_outputs) == max_num_mm_items, (
                "Expected dimension 0 of encoder outputs to match the number "
                f"of multimodal data items: {max_num_mm_items}, got "
                f"{len(dummy_encoder_outputs)=} instead. This is most likely "
                "due to the 'get_multimodal_embeddings' method of the model "
                "not implemented correctly.")

            # Cache the dummy encoder outputs.
            self.encoder_cache["tmp"] = dict(enumerate(dummy_encoder_outputs))

        # Trigger compilation for general shape.
        hidden_states = self._dummy_run(self.max_num_tokens, dummy_kv_caches)
        logits = self.model.compute_logits(hidden_states, None)
        logits = logits[:self.max_num_tokens]
        # TODO(woosuk): Consider the memory usage of the sampler.
        torch.cuda.synchronize()
        del hidden_states, logits
        self.encoder_cache.clear()
        gc.collect()

    def capture_model(self) -> None:
        if not self.use_cuda_graph:
            logger.warning(
                "Skipping CUDA graph capture. Please add "
                "-O %s to use CUDA graphs.", CompilationLevel.PIECEWISE)
            return

        start_time = time.perf_counter()
        start_free_gpu_memory = torch.cuda.mem_get_info()[0]

        # Trigger CUDA graph capture for specific shapes.
        # Capture the large shapes first so that the smaller shapes
        # can reuse the memory pool allocated for the large shapes.
        with graph_capture(device=self.device):
            for num_tokens in reversed(self.cudagraph_batch_sizes):
                for _ in range(self.vllm_config.compilation_config.
                               cudagraph_num_of_warmups):
                    self._dummy_run(num_tokens)
                self._dummy_run(num_tokens)

        end_time = time.perf_counter()
        end_free_gpu_memory = torch.cuda.mem_get_info()[0]
        elapsed_time = end_time - start_time
        cuda_graph_size = start_free_gpu_memory - end_free_gpu_memory
        # This usually takes 5~20 seconds.
        logger.info("Graph capturing finished in %.0f secs, took %.2f GiB",
                    elapsed_time, cuda_graph_size / (1 << 30))

    def initialize_kv_cache(self, kv_cache_config: KVCacheConfig) -> None:
        """
        Initialize KV cache based on `kv_cache_config`.
        Args:
            kv_cache_config: Configuration for the KV cache, including the KV 
            cache size of each layer
        """
        if len(kv_cache_config.groups) > 1:
            raise NotImplementedError(
                "Hybrid models with more than one KV cache type are not "
                "supported yet.")

        kv_caches: Dict[str, torch.Tensor] = {}

        for layer_name, layer_spec in kv_cache_config.kv_cache_spec.items():
            tensor_config = kv_cache_config.tensors[layer_name]
            assert tensor_config.size % layer_spec.page_size_bytes == 0
            num_blocks = tensor_config.size // layer_spec.page_size_bytes
            if isinstance(layer_spec, FullAttentionSpec):
                kv_cache_shape = FlashAttentionBackend.get_kv_cache_shape(
                    num_blocks, layer_spec.block_size, layer_spec.num_kv_heads,
                    layer_spec.head_size)
                dtype = layer_spec.dtype
                kv_caches[layer_name] = torch.zeros(kv_cache_shape,
                                                    dtype=dtype,
                                                    device=self.device)
            else:
                raise NotImplementedError

        bind_kv_cache(
            kv_caches,
            self.vllm_config.compilation_config.static_forward_context,
            self.kv_caches)

    def get_kv_cache_spec(self) -> KVCacheSpec:
        """
        Generates the KVCacheSpec by parsing the kv cache format from each 
        Attention module in the static forward context.
        Returns:
            KVCacheSpec: A dictionary mapping layer names to their KV cache 
            format. Layers that do not need KV cache are not included.
        """

        forward_ctx = self.vllm_config.compilation_config.static_forward_context
        block_size = self.vllm_config.cache_config.block_size
        kv_cache_spec: KVCacheSpec = {}
        for layer_name, attn_module in forward_ctx.items():
            # TODO: Support other attention modules, e.g., sliding window,
            # cross-attention, MLA.
            assert isinstance(attn_module, Attention)
            if attn_module.attn_type == AttentionType.DECODER:
                kv_cache_spec[layer_name] = FullAttentionSpec(
                    block_size=block_size,
                    num_kv_heads=attn_module.num_kv_heads,
                    head_size=attn_module.head_size,
                    dtype=attn_module.dtype,
                )
            elif attn_module.attn_type in (AttentionType.ENCODER,
                                           AttentionType.ENCODER_ONLY):
                # encoder-only attention does not need KV cache.
                continue
            elif attn_module.attn_type == AttentionType.ENCODER_DECODER:
                raise NotImplementedError
            else:
                raise ValueError(
                    f"Unknown attention type: {attn_module.attn_type}")

        return kv_cache_spec<|MERGE_RESOLUTION|>--- conflicted
+++ resolved
@@ -813,7 +813,6 @@
             sampling_metadata=sampling_metadata,
         )
 
-<<<<<<< HEAD
         # Compute prompt logprobs if needed.
         # NOTE(rob): for simplicity, compute prompt logprobs for each
         # prompt separately. Prompt logprobs are rare (used for eval),
@@ -857,9 +856,7 @@
                 num_prompt_logprobs,
                 token_ids=chunk_prompt_token_ids  #type: ignore
             )
-        sampled_token_ids = sampler_output.sampled_token_ids
-=======
->>>>>>> f26d7907
+
         # TODO(woosuk): The following loop can be slow since it iterates over
         # the requests one by one. Optimize.
         num_reqs = self.input_batch.num_reqs
@@ -890,8 +887,6 @@
             self.input_batch.req_ids[:num_reqs]), "req_ids contains None"
         req_ids = cast(List[str], self.input_batch.req_ids[:num_reqs])
 
-<<<<<<< HEAD
-=======
         # NOTE: GPU -> CPU Sync happens here.
         # Move as many CPU operations as possible before this sync point.
         sampled_token_ids = sampler_output.sampled_token_ids.tolist()
@@ -901,16 +896,6 @@
             self.input_batch.token_ids_cpu[i, seq_len] = token_id
             req_state.output_token_ids[-1] = token_id
 
-        if sampler_output.logprob_token_ids is None:
-            logprob_token_ids = None
-        else:
-            logprob_token_ids = sampler_output.logprob_token_ids.cpu()
-        if sampler_output.logprobs is None:
-            logprobs = None
-        else:
-            logprobs = sampler_output.logprobs.cpu()
-
->>>>>>> f26d7907
         model_runner_output = ModelRunnerOutput(
             req_ids=req_ids,
             req_id_to_index=self.input_batch.req_id_to_index,
